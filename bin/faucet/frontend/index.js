--- conflicted
+++ resolved
@@ -238,14 +238,9 @@
             completedPublicModal.classList.add('active');
 
             const explorerButton = document.getElementById('explorer-button');
-<<<<<<< HEAD
             if (this.explorer_url) {
+                explorerButton.style.display = 'block';
                 explorerButton.onclick = () => window.open(this.explorer_url + '/tx/' + mintingData.tx_id, '_blank');
-=======
-            if (mintingData.explorer_url) {
-                explorerButton.style.display = 'block';
-                explorerButton.onclick = () => window.open(mintingData.explorer_url + '/tx/' + mintingData.tx_id, '_blank');
->>>>>>> 0bb82b71
             } else {
                 explorerButton.style.display = 'none';
             }
