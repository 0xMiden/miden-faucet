* {
    margin: 0;
    padding: 0;
    box-sizing: border-box;
}

body {
    font-family: "Geist", monospace;
    background-color: #ffffff;
    color: rgba(0, 0, 0, 0.4);
    font-weight: 500;
    min-height: 100vh;
    display: flex;
    flex-direction: column;
}

.container {
    flex: 1;
    display: flex;
    flex-direction: column;
    align-items: center;
    padding: 45px 20px 0;
}

.header {
    margin-bottom: 30px;
}

.header-text {
    position: relative;
    color: black;
    top: -22px;
    translate: 10px 0;
    font-family: "Geist", monospace;
    font-size: 13px;
}

.logo-icon {
    width: 15.45px;
    height: 15.45px;
}

.logo-icon::before {
    content: '';
    position: absolute;
    top: 50%;
    left: 50%;
    transform: translate(-50%, -50%) rotate(-45deg);
    width: 16px;
    height: 16px;
    background-color: white;
    border-radius: 2px;
}

.main-content {
    width: 100%;
    max-width: 550px;
}

.form-title {
    font-size: 20px;
    font-weight: 500;
    text-align: center;
    margin-bottom: 40px;
}

.form-group {
    margin-bottom: 14px;
}

.form-label {
    display: block;
    font-size: 15px;
    font-weight: 400;
    margin-bottom: 8px;
    color: rgba(0, 0, 0, 1);
}

.form-input {
    font-family: "Geist", monospace;
    font-weight: 500;
    font-size: 13px;
    width: 100%;
    height: 50px;
    padding: 0 16px;
    border: 0.5px solid #e0e0e0;
    background-color: white;
    transition: border-color 0.2s;
    border-radius: 5px;
}

.form-input:focus {
    outline: none;
    border-color: #ff5500;
}

.form-select {
    font-family: "Geist", monospace;
    font-weight: 500;
    font-size: 13px;
    width: 100%;
    height: 50px;
    padding: 0 16px;
    border: 0.5px solid #e0e0e0;
    background-color: white;
    cursor: pointer;
    appearance: none;
    background-image: url("data:image/svg+xml,%3csvg xmlns='http://www.w3.org/2000/svg' fill='block' viewBox='0 0 20 20'%3e%3cpath stroke='%236b7280' stroke-linecap='round' stroke-linejoin='round' stroke-width='0' d='m4 8 6 6 6-6'/%3e%3c/svg%3e");
    background-position: right 12px center;
    background-repeat: no-repeat;
    background-size: 16px;
    transition: border-color 0.2s;
    border-radius: 5px;
}

.form-select:focus {
    outline: none;
    border-color: #ff5500;
}

.token-amount-hint {
    font-family: "SF Pro Display", sans-serif;
    font-size: 13px;
    font-style: italic;
    font-weight: 400;
    margin-top: 8px;
    color: rgba(0, 0, 0, 0.3);
}

.button-group {
    margin-top: 34px;
    display: flex;
    flex-direction: column;
    gap: 6px;
}

.button {
    font-family: "Geist", monospace;
    font-weight: 500;
    font-size: 15px;
    width: 100%;
    height: 50px;
    border: 1px solid #e0e0e0;
    background-color: rgba(0, 0, 0, 0.02);
    color: #ff5500;
    cursor: pointer;
    display: flex;
    align-items: center;
    justify-content: center;
    gap: 8px;
    transition: all 0.2s;
    border-radius: 5px;
}

.button:hover {
    background-color: #eeeeee;
    border-color: #d0d0d0;
}

.button-icon {
    width: 16px;
    height: 16px;
    fill: currentColor;
}

.note {
    font-family: "SF Pro Display", sans-serif;
    text-align: center;
    font-size: 13px;
    font-weight: 500;
    font-style: italic;
    color: rgba(0, 0, 0, 0.3);
}

.modal-overlay {
    font-family: "Geist", monospace;
    position: fixed;
    top: 0;
    left: 0;
    width: 100vw;
    height: 100vh;
    backdrop-filter: brightness(0.96) blur(50px);
    display: flex;
    flex-direction: column;
    justify-content: center;
    align-items: center;
    z-index: 2;
    visibility: hidden;
    overflow: scroll;
}

.modal-overlay.active {
    visibility: visible;
}

.modal-placeholder {
    max-width: 550px;
    width: 90%;
    max-height: 90vh;
    text-align: center;
    transform: scale(0.9);
    position: absolute;
    top: 40%;
    translate: 0 -121px;
    opacity: 0;
    display: flex;
    flex-direction: column;
    align-items: center;
}

.modal-content {
    background: white;
    border: 0.5px solid #e0e0e0;
    margin-bottom: 15px;
    border-radius: 7px;
    overflow: scroll;
    width: 100%;
}

.modal-overlay.active .modal-placeholder {
    transition: transform 0.3s ease;
    transform: scale(1);
    opacity: 1;
}

.modal-overlay.active .completed-modal {
    transition: none;
}

.modal-title {
    font-size: 21px;
    font-weight: 500;
    color: rgba(0, 0, 0, 1);
    padding-bottom: 14px;
    padding-top: 14px;
}

.modal-title .highlight {
    color: #ff5500;
}

#private-close-button {
    position: absolute;
    top: -34px;
    right: 0px;
    width: 26px;
    height: 26px;
    background: #ff5500;
    border: none;
    border-radius: 5px;
    cursor: pointer;
    color: white;
    display: flex;
    align-items: center;
    justify-content: center;
    transition: all 0.2s;
    z-index: 10;
    display: none;
    /* TODO: check if button should shown always */
}

#private-close-button:hover {
    background-color: #c0c0c0;
    color: #333;
}

#private-close-button svg {
    width: 10px;
    height: 10px;
}

.token-info {
    font-family: "SF Pro Display", sans-serif;
    color: #000000;
    font-size: 13px;
    font-weight: 400;
    background-color: rgba(0, 0, 0, 0.02);
    padding: 13px;
    border-top: 0.5px solid #e0e0e0;
}

.loading-section {
    display: flex;
    align-items: center;
    justify-content: center;
    position: relative;
    height: 60px;
    margin-top: 15px;
}

.loader {
    width: 60px;
    height: 60px;
    border: 4px solid #ff5500;
    border-bottom-color: rgb(255, 85, 0, 0.36);
    border-right-color: rgb(255, 85, 0, 0.36);
    border-top-color: rgb(255, 85, 0, 0.36);
    border-radius: 50%;
    display: inline-block;
    box-sizing: border-box;
    animation: spin 2s linear infinite;
}

@keyframes spin {
    to {
        transform: rotate(360deg);
    }
}

.minting-text {
    margin-top: 15px;
    margin-bottom: 15px;
}

.minting-title {
    font-family: "SF Pro Display", sans-serif;
    font-size: 15px;
    font-weight: 500;
    color: rgba(0, 0, 0, 1);
}

.minting-hint {
    font-family: "SF Pro Display", sans-serif;
    font-size: 12px;
    color: rgba(0, 0, 0, 0.5);
}

.minting-subtitle {
    font-family: "SF Pro Display", sans-serif;
    font-size: 12px;
    color: #000000;
    font-style: italic;
}

.minting-separator {
    border-bottom: 0.5px solid rgba(0, 0, 0, 0.5);
    height: 1px;
    margin: 6px 47%;
}

.footer {
    margin-top: auto;
    position: relative;
    display: flex;
    flex-direction: column;
    align-items: center;
    flex-wrap: nowrap;
    padding: 0px 65px;
}

.footer-metadata {
    color: rgba(0, 0, 0, 0.4);
    padding: 20px 0px;
    display: flex;
    justify-content: space-between;
    align-items: flex-end;
    font-size: 13px;
    font-weight: 400;
    width: 100%;
}

.footer-content {
    height: 54px;
    border-top: 0.5px solid #e0e0e0;
    color: rgba(0, 0, 0, 1);
    width: 100%;
    display: flex;
    justify-content: space-between;
    align-items: center;
    font-size: 12px;
    font-family: "SF Pro Display", sans-serif;
    font-weight: 400;
}

.footer-content-section {
    display: flex;
    flex-direction: row;
    gap: 4px;
    color: rgba(124, 124, 124, 1)
}

.footer-section {
    display: flex;
    flex-direction: column;
}

.footer-label {
    margin-bottom: 4px;
    color: #ff5500;
}

.footer-value {
    color: rgba(0, 0, 0, 1);
    font-weight: 400;
    font-size: 12px;
}

.tokens-section {
    text-align: right;
}

.progress-bar {
    height: 7px;
    background-color: #ff5500;
}

.issuance-bar {
    width: 240px;
    height: 4px;
    background-color: #e0e0e0;
    border-radius: 2px;
    margin-top: 4px;
    overflow: hidden;
}

.issuance-fill {
    height: 100%;
    background-color: #ff5500;
    width: 0%;
    border-radius: 2px;
}

.error-message {
    position: relative;
    margin-top: -15px;
    background-color: #FFE8E9;
    border: 0.5px solid #e0e0e0;
    color: black;
    padding: 12px 16px;
    border-radius: 6px;
    z-index: 10;
    font-size: 14px;
    white-space: pre-wrap;
    display: none;
    flex-direction: column;
    align-items: center;
    gap: 8px;
}

.error-title {
    font-size: 13px;
    font-weight: 500;
    color: rgba(0, 0, 0, 1);
}

.error-description {
    font-size: 12px;
    font-weight: 400;
    background-color: white;
    border-radius: 5px;
    padding: 5px 15px;
}

.success-tick-css {
    width: 60px;
    height: 60px;
    border: 3px solid #22C55D;
    border-radius: 50%;
    display: flex;
    align-items: center;
    justify-content: center;
    background-color: white;
    position: relative;
}

.checkmark {
    width: 20px;
    height: 35px;
    border: solid #22C55D;
    border-width: 0 3px 3px 0;
    transform: rotate(45deg);
    margin-top: -10px;
    margin-left: 3px;
}

.explorer-button {
    font-family: "Geist", monospace;
    font-weight: 500;
    background-color: rgba(249, 249, 249, 1);
    border: 0.5px solid #e0e0e0;
    font-size: 13px;
    width: 320px;
    color: black;
    cursor: pointer;
    padding: 12px;
    border-radius: 7px;
    max-width: 100%;
    margin-top: 5px;
    margin-bottom: 5px;
}

.explorer-button.public {
    background-color: #ff5500;
    color: white;
    border: none;
}

.continue-text {
    font-family: "Geist", monospace;
    font-size: 13px;
    font-weight: 400;
    color: rgba(0, 0, 0, 1);
    margin-top: 85px;
}

#private-continue-text {
    top: 34.5vh;
    visibility: hidden;
    margin: 0;
    background-color: white;
    padding: 12px 6px 12px 6px;
    border: 0.5px solid rgba(0, 0, 0, 0.1);
    position: absolute;
    translate: 480px 0;
    width: 235px;
}

.warning-text {
    display: none;
    width: 100vw;
    font-family: "SF Pro Display", sans-serif;
    font-size: 14px;
    font-weight: 400;
    color: rgba(0, 0, 0, 1);
    margin-top: 20px;
}

.download-button {
    font-family: "Geist", monospace;
    font-size: 14px;
    font-weight: 500;
    display: flex;
    padding: 10px;
    padding-left: 15px;
    padding-right: 15px;
    justify-content: center;
    align-items: center;
    background-color: #ff5500;
    color: white;
    border: none;
    border-radius: 3.85px;
    cursor: pointer;
    width: 190px;
}

.download-button.pressed {
    background-color: rgba(255, 85, 0, 0.77);
}

.next-steps {
    display: none;
    margin-top: 15px;
    font-size: 13px;
    color: #000000;
    font-weight: 400;
    text-align: left;
    border: 0.5px solid #e0e0e0;
    padding: 25px;
    padding-top: 15px;
    padding-bottom: 15px;
    max-width: 550px;
    width: 100%;
    max-height: 242px;
    background-color: white;
    border-radius: 7px;
}

.next-steps .highlight {
    font-size: 14px;
    font-weight: 700;
    background-color: rgba(0, 0, 0, 0.02);
}

.next-steps .step {
    margin-bottom: 11px;
    line-height: 1.1;
}

.next-steps .step strong {
    font-weight: 700;
}

.next-steps .step:last-child {
    margin-bottom: 0;
}

.input-with-icon {
    position: relative;
    display: flex;
    align-items: center;
}

.input-with-icon .wallet-icon-button {
    opacity: 0;
    visibility: hidden;
    transition: opacity 0.3s ease;
}

.input-with-icon:focus-within .wallet-icon-button {
    opacity: 1;
    visibility: visible;
}

.form-input {
    padding-right: 40px;
}

.wallet-icon-button {
    position: absolute;
    right: 1px;
    top: 1px;
    bottom: 1px;
    border: none;
    background: transparent;
    padding: 0 10px;
    cursor: pointer;
    display: flex;
    align-items: center;
    justify-content: center;
}

.wallet-icon {
    width: 20px;
    height: 20px;
    color: #888;
}

.header-image {
    width: 100%;
    max-width: 550px;
    color: #888;
}

@media (max-width: 768px) {
    .container {
        padding: 16px 16px 0;
    }

    .header {
        margin-bottom: 10px;
    }

    .footer {
        padding: 0px 16px;
    }

    .footer-metadata {
        flex-direction: column;
        gap: 26px;
        text-align: center;
        align-items: center;
    }

    .tokens-section {
        text-align: center;
    }

    .progress-bar {
        margin: 4px auto 0;
    }

    .modal-placeholder {
        top: 25%;
    }
<<<<<<< HEAD

    .modal-title {
        font-size: 16px;
    }

    .token-info {
        font-size: 10px;
    }

    .continue-text {
        font-size: 10px;
    }

    .minting-title {
        font-size: 13px;
    }

    .minting-hint {
        font-size: 11px;
    }

    .minting-subtitle {
        font-size: 11px;
    }

    .explorer-button {
        font-size: 11px;
    }

    .form-label {
        font-size: 13px;
    }

    .token-amount-hint {
        font-size: 11px;
    }

    .note {
        font-size: 11px;
    }

    .button {
        font-size: 13px;
    }

    .warning-text {
        font-size: 11px;
    }
=======
>>>>>>> ba9fac5f
}<|MERGE_RESOLUTION|>--- conflicted
+++ resolved
@@ -662,55 +662,4 @@
     .modal-placeholder {
         top: 25%;
     }
-<<<<<<< HEAD
-
-    .modal-title {
-        font-size: 16px;
-    }
-
-    .token-info {
-        font-size: 10px;
-    }
-
-    .continue-text {
-        font-size: 10px;
-    }
-
-    .minting-title {
-        font-size: 13px;
-    }
-
-    .minting-hint {
-        font-size: 11px;
-    }
-
-    .minting-subtitle {
-        font-size: 11px;
-    }
-
-    .explorer-button {
-        font-size: 11px;
-    }
-
-    .form-label {
-        font-size: 13px;
-    }
-
-    .token-amount-hint {
-        font-size: 11px;
-    }
-
-    .note {
-        font-size: 11px;
-    }
-
-    .button {
-        font-size: 13px;
-    }
-
-    .warning-text {
-        font-size: 11px;
-    }
-=======
->>>>>>> ba9fac5f
 }