import { MidenWalletAdapter } from "@demox-labs/miden-wallet-adapter-miden";
import { PrivateDataPermission, WalletAdapterNetwork } from "@demox-labs/miden-wallet-adapter-base";
import { Utils } from './utils.js';
import { UIController } from './ui.js';
import { getConfig, getMetadata, getPowChallenge, getTokens, get_note, send_note } from "./api.js";

export class MidenFaucetApp {
    constructor() {
        this.ui = new UIController();
        this.tokenAmountOptions = [100, 500, 1000];
        this.metadataInitialized = false;
        this.apiUrl = null;
        this.baseAmount = null;
        this.powLoadDifficulty = null;

        // Check if Web Crypto API is available
        if (!window.crypto || !window.crypto.subtle) {
            console.error("Web Crypto API not available");
            this.ui.showConnectionError('Web Crypto API not available', 'Please use a modern browser');
            return;
        }

        this.walletAdapter = new MidenWalletAdapter({ appName: 'Miden Faucet' });

        this.init();
    }

    async init() {
        try {
            let config = await getConfig();
            this.apiUrl = config.api_url;
            this.setupEventListeners();
            this.startMetadataPolling();
        } catch (error) {
            console.error('Failed to initialize app:', error);
            this.handleApiError(error, 'Connection failed', 'Some data couldn\'t be loaded right now.');
        }
    }

    setupEventListeners() {
        const onSendTokens = (isPrivateNote) => this.handleSendTokens(isPrivateNote);
        const onWalletConnect = () => this.setRecipientFromWallet();
        const onTokenSelect = (requestedAmount) => this.updateTokenHint(requestedAmount);
        this.ui.setupEventListeners(onSendTokens, onWalletConnect, onTokenSelect);
    }

    async connectWallet() {
        try {
            await this.walletAdapter.connect(PrivateDataPermission.UponRequest, WalletAdapterNetwork.Testnet);
        } catch (error) {
            console.error("WalletConnectionError:", error);
        }
    }

    async setRecipientFromWallet() {
        await this.connectWallet();

        if (this.walletAdapter.address) {
            this.ui.setRecipientAddress(this.walletAdapter.address);
        } else {
            this.ui.showConnectionError("Connection failed", "Failed to connect wallet.");
        }
    }

    async handleSendTokens(isPrivateNote) {
        try {
            const { recipient, amount, amountAsTokens } = this.ui.getFormData();

            if (!recipient) {
                this.ui.showInvalidRequestError('Invalid address', 'Please enter a recipient address.');
                return;
            }
            if (!amount || amount === '0') {
                this.ui.showInvalidRequestError('Invalid amount', 'Please enter a non zero amount.');
                return;
            }
            if (!Utils.validateAddress(recipient)) {
                this.ui.showInvalidRequestError('Invalid address', 'Please enter a valid recipient address.');
                return;
            }

            this.ui.hideErrors();
            this.ui.showMintingModal(recipient, amountAsTokens, isPrivateNote);

            const powData = await getPowChallenge(this.apiUrl, recipient, amount);
            const nonce = await this.findValidNonce(powData.challenge, powData.target);

            const getTokensResponse = await getTokens(this.apiUrl, powData.challenge, nonce, recipient, amount, isPrivateNote);

            this.ui.setMintingTitle('Tokens Minted!'); // TODO: update subtitle mostrando que se esta enviando a la wallet
            this.ui.setMintingHint('Importing note to your wallet...');

            if (isPrivateNote) {
                await this.connectWallet();
                // if the recipient's wallet is connected, import note directly
                let noteImported = false;
                if (this.walletAdapter.address && Utils.idFromBech32(this.walletAdapter.address) === Utils.idFromBech32(recipient)) {
                    noteImported = await this.importNoteToWallet(getTokensResponse.note_id); // TODO:Add a timeout in case user doesn see popup
                    if (noteImported) {
                        // this.ui.showNoteImportedHints();
                    }
                }

                if (!noteImported) {
                    this.ui.setMintingHint('Sending note to your client...');
                    // if the note did not get imported to the wallet, send it through the note transport layer
                    const noteSent = await this.sendNoteToClient(getTokensResponse.note_id);
                    if (noteSent) {
                        // this.ui.showNoteSentHints();
                    }
                }

                this.ui.showCompletedPrivateModal(
                    recipient,
                    amountAsTokens,
                    getTokensResponse.note_id,
                    getTokensResponse.tx_id,
                    (noteId) => {
                        this.downloadNote(noteId);
                        this.ui.showDownloadedNoteHints();
                    },
                );
            } else {
<<<<<<< HEAD
                this.ui.showCompletedPublicModal(
                    recipient,
                    amountAsTokens,
                    getTokensResponse.tx_id,
                );
=======
                this.ui.showCompletedPublicModal(recipient, amountAsTokens, getTokensResponse.tx_id);
>>>>>>> ba9fac5f
            }
        } catch (error) {
            this.ui.hideMintingModal();
            this.handleApiError(error, 'Unexpected error', error.message);
            return;
        }
    }

    startMetadataPolling() {
        try {
            this.fetchMetadata();
        } catch (error) {
            this.ui.showConnectionError('Connection failed', 'Some data couldn\'t be loaded right now.');
            console.error('Error fetching metadata:', error);
        }

        // Poll every 4 seconds
        this.metadataInterval = setInterval(() => {
            try {
                this.fetchMetadata();
            } catch (error) {
                console.error('Error fetching metadata:', error);
            }
        }, 4000);
    }

    async fetchMetadata() {
        try {
            const data = await getMetadata(this.apiUrl);

            this.ui.setIssuanceAndSupply(data.issuance, data.max_supply, data.decimals);
            this.powLoadDifficulty = data.pow_load_difficulty;
            this.baseAmount = data.base_amount;

            if (!this.metadataInitialized) {
                this.metadataInitialized = true;
                this.ui.setFaucetId(data.id);
                this.ui.setExplorerUrl(data.explorer_url);
                this.ui.setTokenOptions(this.tokenAmountOptions, data.decimals);
                this.updateTokenHint(this.tokenAmountOptions[0]);
            }
        } catch (error) {
            console.error('Error fetching metadata:', error);
        }
    }

    updateTokenHint(requestedAmount) {
        const estimatedTime = this.computePowTimeEstimation(requestedAmount, this.baseAmount, this.powLoadDifficulty);
        this.ui.setTokenHint(estimatedTime);
    }

    computePowTimeEstimation(requestedAmount, baseAmount, loadDifficulty) {
        const requestComplexity =
            Math.floor(requestedAmount / Number(baseAmount)) + 1;
        const difficulty = requestComplexity * Number(loadDifficulty);
        const difficultyBits = Math.log2(difficulty);

        let estimatedTime;
        if (difficultyBits <= 17) {
            estimatedTime = `<5s`;
        } else if (difficultyBits <= 18) {
            estimatedTime = `5-15s`;
        } else if (difficultyBits <= 19) {
            estimatedTime = `15-30s`;
        } else if (difficultyBits <= 20) {
            estimatedTime = `30s-1m`;
        } else if (difficultyBits <= 21) {
            estimatedTime = `1-5m`;
        } else {
            estimatedTime = `5m+`;
        }

        return estimatedTime;
    }

    async importNoteToWallet(noteId) {
        try {
            const data = await get_note(this.apiUrl, noteId);
            await this.walletAdapter.importPrivateNote(data);
            return true;
        } catch {
            console.error("Failed to import private note to wallet");
            this.ui.showRequestFailedError("Wallet import failed", "Failed to import private note to wallet.");
            return false;
        }
    }

    async sendNoteToClient(noteId) {
        try {
            await send_note(this.apiUrl, noteId);
            return true;
        } catch (error) {
            // fails if the faucet server has not activated the note transport layer
            // TODO: should be shown in UI? maybe stack up errors? since this implies note could not be imported to wallet either
            console.error("Failed to send note through note transport layer", error);
            return false;
        }
    }

    async downloadNote(noteId) {
        try {
            const data = await get_note(this.apiUrl, noteId);
            const blob = new Blob([data], { type: 'application/octet-stream' });
            Utils.downloadBlob(blob, 'note.mno');
        } catch (error) {
            console.error('Error downloading note:', error);
            this.handleApiError(error, 'Download failed', error.message);
        }
    }

    async findValidNonce(challenge, target) {
        let nonce = 0;
        let targetNum = BigInt(target);
        const challengeBytes = Uint8Array.fromHex(challenge);

        while (true) {
            nonce = Math.floor(Math.random() * Number.MAX_SAFE_INTEGER);

            try {
                // Convert nonce to 8-byte big-endian format to match backend
                const nonceBytes = new ArrayBuffer(8);
                const nonceView = new DataView(nonceBytes);
                nonceView.setBigUint64(0, BigInt(nonce), false); // false = big-endian
                const nonceByteArray = new Uint8Array(nonceBytes);

                // Combine challenge and nonce
                const combined = new Uint8Array(challengeBytes.length + nonceByteArray.length);
                combined.set(challengeBytes);
                combined.set(nonceByteArray, challengeBytes.length);

                // Compute SHA-256 hash using Web Crypto API
                const hashBuffer = await window.crypto.subtle.digest('SHA-256', combined);
                const hashArray = new Uint8Array(hashBuffer);

                // Take the first 8 bytes of the hash and parse them as u64 in big-endian
                const first8Bytes = hashArray.slice(0, 8);
                const dataView = new DataView(first8Bytes.buffer);
                const digest = dataView.getBigUint64(0, false); // false = big-endian

                // Check if the hash is less than the target
                if (digest < targetNum) {
                    return nonce;
                }
            } catch (error) {
                console.error('Error computing hash:', error);
                throw new Error('Failed to compute hash: ' + error.message);
            }

            // Yield to browser to prevent freezing
            if (nonce % 1000 === 0) {
                await new Promise(resolve => setTimeout(resolve, 0));
            }
        }
    }

    handleApiError(error, defaultTitle, defaultMessage) {
        // Check if it's an ApiError with a status code
        if (error.statusCode) {
            const statusCode = error.statusCode;
            const errorMessage = error.message || defaultMessage;

            switch (statusCode) {
                case 400: // Bad Request
                    this.ui.showInvalidRequestError('Invalid request', errorMessage);
                    break;
                case 429: // Too Many Requests (Rate Limited)
                    this.ui.showWaitError('Error!', errorMessage || 'Too many requests.');
                    break;
                case 500: // Internal Server Error
                    this.ui.showConnectionError('Server error', errorMessage || 'An internal server error occurred.');
                    break;
                case 503: // Service Unavailable
                    this.ui.showConnectionError('Service unavailable', errorMessage || 'The faucet is currently unavailable.');
                    break;
                default:
                    // For other status codes, use the default error handler
                    this.ui.showRequestFailedError(defaultTitle, errorMessage);
            }
        } else {
            // For non-API errors (e.g. network errors), use default handler
            this.ui.showRequestFailedError(defaultTitle, defaultMessage);
        }
    }
}<|MERGE_RESOLUTION|>--- conflicted
+++ resolved
@@ -121,15 +121,7 @@
                     },
                 );
             } else {
-<<<<<<< HEAD
-                this.ui.showCompletedPublicModal(
-                    recipient,
-                    amountAsTokens,
-                    getTokensResponse.tx_id,
-                );
-=======
                 this.ui.showCompletedPublicModal(recipient, amountAsTokens, getTokensResponse.tx_id);
->>>>>>> ba9fac5f
             }
         } catch (error) {
             this.ui.hideMintingModal();
