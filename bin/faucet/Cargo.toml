[package]
authors.workspace      = true
description            = "Token faucet application for Miden testnet"
edition.workspace      = true
homepage.workspace     = true
keywords               = ["faucet", "miden", "node"]
license.workspace      = true
name                   = "miden-faucet"
readme                 = "README.md"
repository.workspace   = true
rust-version.workspace = true
version.workspace      = true

[lints]
workspace = true

[dependencies]
<<<<<<< HEAD
miden-faucet-lib = { workspace = true }
miden-faucet-pow = { workspace = true }
=======
miden-faucet-lib       = { workspace = true }
miden-pow-rate-limiter = { workspace = true }
>>>>>>> a40c02b3

# Miden dependencies.
miden-client = { features = ["sqlite", "tonic"], workspace = true }

# External dependencies.
anyhow                = { workspace = true }
async-trait           = { version = "0.1" }
axum                  = { features = ["tokio"], version = "0.8" }
axum-extra            = { version = "0.10" }
base64                = { version = "0.22" }
clap                  = { features = ["derive", "env", "string"], version = "4.5" }
http                  = { workspace = true }
humantime             = { workspace = true }
opentelemetry         = { workspace = true }
opentelemetry-otlp    = { workspace = true }
opentelemetry_sdk     = { workspace = true }
rand                  = { features = ["thread_rng"], workspace = true }
rand_chacha           = { version = "0.9" }
serde                 = { features = ["derive"], version = "1.0" }
serde_json            = { version = "1.0" }
sha3                  = { version = "0.10" }
thiserror             = { workspace = true }
tokio                 = { features = ["fs"], workspace = true }
tokio-stream          = { features = ["net"], workspace = true }
tonic                 = { features = ["tls-native-roots"], workspace = true }
tower                 = { workspace = true }
tower-http            = { features = ["cors", "set-header", "trace"], workspace = true }
tracing               = { workspace = true }
tracing-opentelemetry = { workspace = true }
tracing-subscriber    = { workspace = true }
url                   = { workspace = true }

[dev-dependencies]
fantoccini       = { version = "0.22" }
miden-node-proto = { version = "0.11" }
miden-testing    = { version = "0.11" }
reqwest          = { default-features = false, features = ["json"], version = "0.12" }
serde_json       = { version = "1.0" }
tokio            = { features = ["macros", "process"], workspace = true }
tonic-web        = { version = "0.13" }

# Required to avoid false positives in cargo-machete
# This is due to the `winter-maybe-async` crate not working standalone.
[package.metadata.cargo-machete]
ignored = ["async-trait"]<|MERGE_RESOLUTION|>--- conflicted
+++ resolved
@@ -15,13 +15,8 @@
 workspace = true
 
 [dependencies]
-<<<<<<< HEAD
-miden-faucet-lib = { workspace = true }
-miden-faucet-pow = { workspace = true }
-=======
 miden-faucet-lib       = { workspace = true }
 miden-pow-rate-limiter = { workspace = true }
->>>>>>> a40c02b3
 
 # Miden dependencies.
 miden-client = { features = ["sqlite", "tonic"], workspace = true }
