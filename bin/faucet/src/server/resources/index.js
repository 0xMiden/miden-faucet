--- conflicted
+++ resolved
@@ -41,10 +41,7 @@
 
         this.hideMessages();
         this.showMintingModal(recipient, amount, isPrivateNote);
-<<<<<<< HEAD
-=======
         this.updateProgressBar(0);
->>>>>>> 8607549c
 
         this.updateMintingTitle('PREPARING THE REQUEST');
 
@@ -56,10 +53,7 @@
         const nonce = await Utils.findValidNonce(powData.challenge, powData.target);
 
         this.updateMintingTitle('MINTING TOKENS');
-<<<<<<< HEAD
-=======
         this.updateProgressBar(50);
->>>>>>> 8607549c
 
         try {
             await this.getTokens(powData.challenge, nonce, recipient, amount, isPrivateNote);
@@ -173,7 +167,6 @@
         Utils.downloadBlob(blob, 'note.mno');
 
         this.showNoteDownloadedMessage();
-<<<<<<< HEAD
     }
 
     showNoteDownloadedMessage() {
@@ -190,6 +183,8 @@
 
         const completedPublicModal = document.getElementById('completed-public-modal');
         completedPublicModal.classList.remove('active');
+
+        this.hideProgressBar();
     }
 
     showMintingModal(recipient, amount, isPrivateNote) {
@@ -206,42 +201,6 @@
         modal.classList.add('active');
     }
 
-=======
-    }
-
-    showNoteDownloadedMessage() {
-        const continueText = document.getElementById('private-continue-text');
-        continueText.style.visibility = 'visible';
-    }
-
-    hideModals() {
-        const mintingModal = document.getElementById('minting-modal');
-        mintingModal.classList.remove('active');
-
-        const completedPrivateModal = document.getElementById('completed-private-modal');
-        completedPrivateModal.classList.remove('active');
-
-        const completedPublicModal = document.getElementById('completed-public-modal');
-        completedPublicModal.classList.remove('active');
-
-        this.hideProgressBar();
-    }
-
-    showMintingModal(recipient, amount, isPrivateNote) {
-        const modal = document.getElementById('minting-modal');
-        const tokenAmount = document.getElementById('modal-token-amount');
-        const recipientAddress = document.getElementById('modal-recipient-address');
-        const noteType = document.getElementById('modal-note-type');
-
-        // Update modal content
-        tokenAmount.textContent = amount;
-        recipientAddress.textContent = recipient;
-        noteType.textContent = isPrivateNote ? 'PRIVATE' : 'PUBLIC';
-
-        modal.classList.add('active');
-    }
-
->>>>>>> 8607549c
     showCompletedModal(recipient, amount, isPrivateNote, mintingData) {
         const mintingModal = document.getElementById('minting-modal');
         mintingModal.classList.remove('active');
@@ -255,11 +214,8 @@
         const completedPrivateModal = document.getElementById('completed-private-modal');
         const completedPublicModal = document.getElementById('completed-public-modal');
 
-<<<<<<< HEAD
-=======
         this.updateProgressBar(100);
 
->>>>>>> 8607549c
         if (isPrivateNote) {
             completedPrivateModal.classList.add('active');
 
