class MidenFaucet {
    constructor() {
<<<<<<< HEAD
        this.form = document.getElementById('faucetForm');
        this.recipientInput = document.getElementById('recipientAddress');
        this.tokenSelect = document.getElementById('tokenAmount');
        this.privateButton = document.getElementById('sendPrivateButton');
        this.publicButton = document.getElementById('sendPublicButton');
        this.errorMessage = document.getElementById('errorMessage');
        this.faucetAddress = document.getElementById('faucetAddress');
        this.progressFill = document.getElementById('progressFill');
        this.tokensClaimed = document.getElementById('tokensClaimed');
        this.tokensSupply = document.getElementById('tokensSupply');
=======
        this.recipientInput = document.getElementById('recipient-address');
        this.tokenSelect = document.getElementById('token-amount');
        this.privateBtn = document.getElementById('send-private-button');
        this.publicBtn = document.getElementById('send-public-button');
        this.successMessage = document.getElementById('success-message');
        this.errorMessage = document.getElementById('error-message');
        this.faucetAddress = document.getElementById('faucet-address');
        this.progressFill = document.getElementById('progress-fill');
        this.tokensClaimed = document.getElementById('tokens-claimed');
        this.tokensSupply = document.getElementById('tokens-supply');
>>>>>>> 691c1124

        // Check if SHA3 is available right from the start
        if (typeof sha3_256 === 'undefined') {
            console.error("SHA3 library not loaded initially");
            this.showError('Cryptographic library not loaded. Please refresh the page.');
        }
<<<<<<< HEAD

        this.fetchMetadata();
        this.privateButton.addEventListener('click', () => this.handleSendTokens(true));
        this.publicButton.addEventListener('click', () => this.handleSendTokens(false));
=======
        this.fetchMetadata();
        this.privateBtn.addEventListener('click', () => this.handleSendTokens(true));
        this.publicBtn.addEventListener('click', () => this.handleSendTokens(false));
>>>>>>> 691c1124
    }

    async handleSendTokens(isPrivateNote) {
        const recipient = this.recipientInput.value.trim();
        const amount = this.tokenSelect.value;

        if (!recipient) {
            this.showError('Recipient address is required.');
            return;
        }

        if (!amount || amount === '0') {
            this.showError('Amount is required.');
            return;
        }

        if (!Utils.validateAddress(recipient)) {
            this.showError('Please enter a valid recipient address.');
            return;
        }

<<<<<<< HEAD
        this.hideMessages();
        this.showMintingModal(recipient, amount, isPrivateNote);

        this.updateMintingTitle('PREPARING THE REQUEST');

        const powData = await this.getPowChallenge(recipient);
        if (!powData) {
            this.hideModals();
            return;
        }
        const nonce = await Utils.findValidNonce(powData.challenge, powData.target);

        this.updateMintingTitle('MINTING TOKENS');

        try {
            await this.getTokens(powData.challenge, nonce, recipient, amount, isPrivateNote);
            this.resetForm();
        } catch (error) {
            this.showError(`Failed to send tokens: ${error.message}`);
        }
    }

    async fetchMetadata() {
        fetch(window.location.origin + '/get_metadata')
=======
        this.setLoading(true);
        this.hideMessages();

        const powData = await this.getPowChallenge(recipient);
        const nonce = await Utils.findValidNonce(powData.challenge, powData.target);

        try {
            await this.getTokens(powData.challenge, nonce, recipient, amount, isPrivateNote);
            this.resetForm();
        } catch (error) {
            this.showError(`Failed to send tokens: ${error.message}`);
        } finally {
            this.setLoading(false);
        }
    }

    async fetchMetadata() {
        fetch(window.location.href + 'get_metadata')
>>>>>>> 691c1124
            .then(response => response.json())
            .then(data => {
                this.faucetAddress.textContent = data.id;
                for (const amount of data.asset_amount_options) {
                    const option = document.createElement('option');
                    option.value = amount;
                    option.textContent = amount;
                    this.tokenSelect.appendChild(option);
                }
                // TODO: add metadata values
                this.tokensClaimed.textContent = '0';
                this.tokensSupply.textContent = '100,000,000,000';
                this.progressFill.style.width = '0%';
            })
            .catch(error => {
                console.error('Error fetching metadata:', error);
                this.showError('Failed to load metadata. Please try again.');
            });
    }

    async getPowChallenge(recipient) {
        let powResponse;
        try {
<<<<<<< HEAD
            powResponse = await fetch(window.location.origin + '/pow?' + new URLSearchParams({
=======
            powResponse = await fetch(window.location.href + 'pow?' + new URLSearchParams({
>>>>>>> 691c1124
                account_id: recipient
            }), {
                method: "GET"
            });
        } catch (error) {
            this.showError('Connection failed.');
            return;
        }

        if (!powResponse.ok) {
            const message = await powResponse.text();
            this.showError(message);
            return;
        }

        return await powResponse.json();
    }

    async getTokens(challenge, nonce, recipient, amount, isPrivateNote) {
        const params = {
            account_id: recipient,
            is_private_note: isPrivateNote,
            asset_amount: parseInt(amount),
            challenge: challenge,
            nonce: nonce
        };
<<<<<<< HEAD
        const evtSource = new EventSource(window.location.origin + '/get_tokens?' + new URLSearchParams(params));
=======
        const evtSource = new EventSource(window.location.href + 'get_tokens?' + new URLSearchParams(params));

        evtSource.onopen = () => {
            this.showSuccess("Request on queue...");
        };
>>>>>>> 691c1124

        evtSource.onerror = (_) => {
            // Either rate limit exceeded or invalid account id. The error event does not contain the reason.
            evtSource.close();
<<<<<<< HEAD
            this.hideModals();
            this.showError('Please try again soon.');
            return;
=======
            this.showError('Please try again soon.');
            this.setLoading(false);
>>>>>>> 691c1124
        };

        evtSource.addEventListener("get-tokens-error", (event) => {
            console.error('EventSource failed:', event.data);
            this.hideModals();
            evtSource.close();

            const data = JSON.parse(event.data);
            this.showError('Failed to receive tokens: ' + data.message);
<<<<<<< HEAD
            return;
        });

        evtSource.addEventListener("note", (event) => {
            evtSource.close();

            // TODO: this state should wait until note is committed - use web-client for this
            this.showCompletedModal(recipient, amount, isPrivateNote);

            if (isPrivateNote) {
                // TODO: use download button
                let data = JSON.parse(event.data);
                const blob = Utils.base64ToBlob(data.data_base64);
                // Utils.downloadBlob(blob, 'note.mno');
                // window.open('https://download', '_blank');
            }
=======
            this.setLoading(false);
        });

        evtSource.addEventListener("update", (event) => {
            this.showSuccess(event.data);
>>>>>>> 691c1124
        });
    }

<<<<<<< HEAD
    hideModals() {
        const mintingModal = document.getElementById('mintingModal');
        mintingModal.classList.remove('active');
=======
        evtSource.addEventListener("minted", (event) => {
            evtSource.close();
            this.setLoading(false);
>>>>>>> 691c1124

        const completedPrivateModal = document.getElementById('completedPrivateModal');
        completedPrivateModal.classList.remove('active');

<<<<<<< HEAD
        const completedPublicModal = document.getElementById('completedPublicModal');
        completedPublicModal.classList.remove('active');
    }

    showMintingModal(recipient, amount, isPrivateNote) {
        const modal = document.getElementById('mintingModal');
        const tokenAmount = document.getElementById('modalTokenAmount');
        const recipientAddress = document.getElementById('modalRecipientAddress');
        const noteType = document.getElementById('modalNoteType');

        // Update modal content
        tokenAmount.textContent = amount;
        recipientAddress.textContent = recipient;
        noteType.textContent = isPrivateNote ? 'PRIVATE' : 'PUBLIC';

        modal.classList.add('active');
    }

    showCompletedModal(recipient, amount, isPrivateNote) {
        const mintingModal = document.getElementById('mintingModal');
        mintingModal.classList.remove('active');

        document.getElementById('completedPublicTokenAmount').textContent = amount;
        document.getElementById('completedPublicRecipientAddress').textContent = recipient;
        document.getElementById('completedPrivateTokenAmount').textContent = amount;
        document.getElementById('completedPrivateRecipientAddress').textContent = recipient;

        this.updateMintingTitle('TOKENS MINTED!');
        const completedPrivateModal = document.getElementById('completedPrivateModal');
        const completedPublicModal = document.getElementById('completedPublicModal');

        if (isPrivateNote) {
            completedPrivateModal.classList.add('active');

            const downloadButton = document.getElementById('downloadButton');
            downloadButton.onclick = () => console.log('download clicked');
        } else {
            completedPublicModal.classList.add('active');
            // TODO: enable explorer button
            const explorerButton = document.getElementById('explorerButton');
            explorerButton.onclick = () => this.openExplorer();
        }

        // Add click anywhere to continue
        completedPublicModal.onclick = (_) => {
            this.hideModals();
            this.resetForm();
        }
        completedPrivateModal.onclick = (_) => {
            this.hideModals();
            this.resetForm();
        };
    }

    openExplorer() {
        window.open('https://testnet.midenscan.com', '_blank');
    }

    updateMintingTitle(title) {
        const mintingTitle = document.getElementById('mintingTitle');
        mintingTitle.textContent = title;
=======
            // TODO: this is temporary, will be redesigned later
            this.showSuccess(`Created note ${data.note_id} for account ${data.account_id}. See transaction ${data.explorer_url + '/tx/' + data.transaction_id} on the explorer.`);
            if (isPrivateNote) {
                const blob = Utils.base64ToBlob(data.data_base64);
                Utils.downloadBlob(blob, 'note.mno');
            }
        });
    }

    async requestNote(noteId) {
        const response = await fetch(window.location.href + 'get_note?' + new URLSearchParams({
            note_id: noteId
        }));
        if (!response.ok) {
            this.showError('Failed to download note: ' + await response.text());
            return;
        }
        const data = await response.json();
        // Decode base64
        const binaryString = atob(data.data_base64);
        const byteArray = new Uint8Array(binaryString.length);
        for (let i = 0; i < binaryString.length; i++) {
            byteArray[i] = binaryString.charCodeAt(i);
        }

        const blob = new Blob([byteArray], { type: 'application/octet-stream' });
        downloadBlob(blob, 'note.mno');
    }

    setLoading(isLoading) {
        if (isLoading) {
            this.privateBtn.disabled = true;
            this.publicBtn.disabled = true;
            this.privateBtn.style.opacity = '0.6';
            this.publicBtn.style.opacity = '0.6';
        } else {
            this.privateBtn.disabled = true;
            this.publicBtn.disabled = true;
            this.privateBtn.style.opacity = '1';
            this.publicBtn.style.opacity = '1';
        }
    }

    showSuccess(message) {
        this.successMessage.textContent = message;
        this.successMessage.style.display = 'block';
        this.errorMessage.style.display = 'none';
>>>>>>> 691c1124
    }

    showError(message) {
        this.errorMessage.textContent = message;
        this.errorMessage.style.display = 'block';
<<<<<<< HEAD
    }

    hideMessages() {
=======
        this.successMessage.style.display = 'none';
    }

    hideMessages() {
        this.successMessage.style.display = 'none';
>>>>>>> 691c1124
        this.errorMessage.style.display = 'none';
    }

    resetForm() {
        this.recipientInput.value = '';
    }
}

document.addEventListener('DOMContentLoaded', () => {
    new MidenFaucet();
});

const Utils = {
    validateAddress: (address) => {
        return /^(0x[0-9a-fA-F]{30}|[a-z]{1,4}1[a-z0-9]{32})$/i.test(address);
    },

    findValidNonce: async (challenge, target) => {
        // Check again if SHA3 is available
        if (typeof sha3_256 === 'undefined') {
            console.error("SHA3 library not properly loaded. SHA3 object:", sha3_256);
            throw new Error('SHA3 library not properly loaded. Please refresh the page.');
        }

        let nonce = 0;
        let targetNum = BigInt(target);

        while (true) {
            nonce = Math.floor(Math.random() * Number.MAX_SAFE_INTEGER);

            try {
                let hash = sha3_256.create();
                hash.update(challenge);

                // Convert nonce to 8-byte big-endian format to match backend
                const nonceBytes = new ArrayBuffer(8);
                const nonceView = new DataView(nonceBytes);
                nonceView.setBigUint64(0, BigInt(nonce), false); // false = big-endian
                const nonceByteArray = new Uint8Array(nonceBytes);
                hash.update(nonceByteArray);

                // Take the first 8 bytes of the hash and parse them as u64 in big-endian
                let digest = BigInt("0x" + hash.hex().slice(0, 16));

                if (digest < targetNum) {
                    return nonce;
                }
            } catch (error) {
                console.error('Error computing hash:', error);
                throw new Error('Failed to compute hash: ' + error.message);
            }

            // Yield to browser to prevent freezing
            if (nonce % 1000 === 0) {
                await new Promise(resolve => setTimeout(resolve, 0));
            }
        }
    },

    downloadBlob: (blob, filename) => {
        const url = window.URL.createObjectURL(blob);
        const a = document.createElement('a');
        a.style.display = 'none';
        a.href = url;
        a.download = filename;
        document.body.appendChild(a);
        a.click();
        a.remove();
        window.URL.revokeObjectURL(url);
    },

    base64ToBlob: (base64) => {
        const binaryString = atob(base64);
        const byteArray = new Uint8Array(binaryString.length);
        for (let i = 0; i < binaryString.length; i++) {
            byteArray[i] = binaryString.charCodeAt(i);
        }
        return new Blob([byteArray], { type: 'application/octet-stream' });
    }
};<|MERGE_RESOLUTION|>--- conflicted
+++ resolved
@@ -1,44 +1,25 @@
 class MidenFaucet {
     constructor() {
-<<<<<<< HEAD
-        this.form = document.getElementById('faucetForm');
-        this.recipientInput = document.getElementById('recipientAddress');
-        this.tokenSelect = document.getElementById('tokenAmount');
-        this.privateButton = document.getElementById('sendPrivateButton');
-        this.publicButton = document.getElementById('sendPublicButton');
-        this.errorMessage = document.getElementById('errorMessage');
-        this.faucetAddress = document.getElementById('faucetAddress');
-        this.progressFill = document.getElementById('progressFill');
-        this.tokensClaimed = document.getElementById('tokensClaimed');
-        this.tokensSupply = document.getElementById('tokensSupply');
-=======
         this.recipientInput = document.getElementById('recipient-address');
         this.tokenSelect = document.getElementById('token-amount');
-        this.privateBtn = document.getElementById('send-private-button');
-        this.publicBtn = document.getElementById('send-public-button');
+        this.privateButton = document.getElementById('send-private-button');
+        this.publicButton = document.getElementById('send-public-button');
         this.successMessage = document.getElementById('success-message');
         this.errorMessage = document.getElementById('error-message');
         this.faucetAddress = document.getElementById('faucet-address');
         this.progressFill = document.getElementById('progress-fill');
         this.tokensClaimed = document.getElementById('tokens-claimed');
         this.tokensSupply = document.getElementById('tokens-supply');
->>>>>>> 691c1124
 
         // Check if SHA3 is available right from the start
         if (typeof sha3_256 === 'undefined') {
             console.error("SHA3 library not loaded initially");
             this.showError('Cryptographic library not loaded. Please refresh the page.');
         }
-<<<<<<< HEAD
 
         this.fetchMetadata();
         this.privateButton.addEventListener('click', () => this.handleSendTokens(true));
         this.publicButton.addEventListener('click', () => this.handleSendTokens(false));
-=======
-        this.fetchMetadata();
-        this.privateBtn.addEventListener('click', () => this.handleSendTokens(true));
-        this.publicBtn.addEventListener('click', () => this.handleSendTokens(false));
->>>>>>> 691c1124
     }
 
     async handleSendTokens(isPrivateNote) {
@@ -60,7 +41,6 @@
             return;
         }
 
-<<<<<<< HEAD
         this.hideMessages();
         this.showMintingModal(recipient, amount, isPrivateNote);
 
@@ -85,26 +65,6 @@
 
     async fetchMetadata() {
         fetch(window.location.origin + '/get_metadata')
-=======
-        this.setLoading(true);
-        this.hideMessages();
-
-        const powData = await this.getPowChallenge(recipient);
-        const nonce = await Utils.findValidNonce(powData.challenge, powData.target);
-
-        try {
-            await this.getTokens(powData.challenge, nonce, recipient, amount, isPrivateNote);
-            this.resetForm();
-        } catch (error) {
-            this.showError(`Failed to send tokens: ${error.message}`);
-        } finally {
-            this.setLoading(false);
-        }
-    }
-
-    async fetchMetadata() {
-        fetch(window.location.href + 'get_metadata')
->>>>>>> 691c1124
             .then(response => response.json())
             .then(data => {
                 this.faucetAddress.textContent = data.id;
@@ -128,11 +88,7 @@
     async getPowChallenge(recipient) {
         let powResponse;
         try {
-<<<<<<< HEAD
             powResponse = await fetch(window.location.origin + '/pow?' + new URLSearchParams({
-=======
-            powResponse = await fetch(window.location.href + 'pow?' + new URLSearchParams({
->>>>>>> 691c1124
                 account_id: recipient
             }), {
                 method: "GET"
@@ -159,145 +115,32 @@
             challenge: challenge,
             nonce: nonce
         };
-<<<<<<< HEAD
         const evtSource = new EventSource(window.location.origin + '/get_tokens?' + new URLSearchParams(params));
-=======
-        const evtSource = new EventSource(window.location.href + 'get_tokens?' + new URLSearchParams(params));
-
-        evtSource.onopen = () => {
-            this.showSuccess("Request on queue...");
-        };
->>>>>>> 691c1124
 
         evtSource.onerror = (_) => {
             // Either rate limit exceeded or invalid account id. The error event does not contain the reason.
             evtSource.close();
-<<<<<<< HEAD
-            this.hideModals();
             this.showError('Please try again soon.');
             return;
-=======
-            this.showError('Please try again soon.');
-            this.setLoading(false);
->>>>>>> 691c1124
         };
 
         evtSource.addEventListener("get-tokens-error", (event) => {
             console.error('EventSource failed:', event.data);
-            this.hideModals();
             evtSource.close();
 
             const data = JSON.parse(event.data);
             this.showError('Failed to receive tokens: ' + data.message);
-<<<<<<< HEAD
             return;
         });
 
-        evtSource.addEventListener("note", (event) => {
-            evtSource.close();
-
-            // TODO: this state should wait until note is committed - use web-client for this
-            this.showCompletedModal(recipient, amount, isPrivateNote);
-
-            if (isPrivateNote) {
-                // TODO: use download button
-                let data = JSON.parse(event.data);
-                const blob = Utils.base64ToBlob(data.data_base64);
-                // Utils.downloadBlob(blob, 'note.mno');
-                // window.open('https://download', '_blank');
-            }
-=======
-            this.setLoading(false);
-        });
-
-        evtSource.addEventListener("update", (event) => {
-            this.showSuccess(event.data);
->>>>>>> 691c1124
-        });
-    }
-
-<<<<<<< HEAD
-    hideModals() {
-        const mintingModal = document.getElementById('mintingModal');
-        mintingModal.classList.remove('active');
-=======
         evtSource.addEventListener("minted", (event) => {
             evtSource.close();
             this.setLoading(false);
->>>>>>> 691c1124
-
-        const completedPrivateModal = document.getElementById('completedPrivateModal');
-        completedPrivateModal.classList.remove('active');
-
-<<<<<<< HEAD
-        const completedPublicModal = document.getElementById('completedPublicModal');
-        completedPublicModal.classList.remove('active');
-    }
-
-    showMintingModal(recipient, amount, isPrivateNote) {
-        const modal = document.getElementById('mintingModal');
-        const tokenAmount = document.getElementById('modalTokenAmount');
-        const recipientAddress = document.getElementById('modalRecipientAddress');
-        const noteType = document.getElementById('modalNoteType');
-
-        // Update modal content
-        tokenAmount.textContent = amount;
-        recipientAddress.textContent = recipient;
-        noteType.textContent = isPrivateNote ? 'PRIVATE' : 'PUBLIC';
-
-        modal.classList.add('active');
-    }
-
-    showCompletedModal(recipient, amount, isPrivateNote) {
-        const mintingModal = document.getElementById('mintingModal');
-        mintingModal.classList.remove('active');
-
-        document.getElementById('completedPublicTokenAmount').textContent = amount;
-        document.getElementById('completedPublicRecipientAddress').textContent = recipient;
-        document.getElementById('completedPrivateTokenAmount').textContent = amount;
-        document.getElementById('completedPrivateRecipientAddress').textContent = recipient;
-
-        this.updateMintingTitle('TOKENS MINTED!');
-        const completedPrivateModal = document.getElementById('completedPrivateModal');
-        const completedPublicModal = document.getElementById('completedPublicModal');
-
-        if (isPrivateNote) {
-            completedPrivateModal.classList.add('active');
-
-            const downloadButton = document.getElementById('downloadButton');
-            downloadButton.onclick = () => console.log('download clicked');
-        } else {
-            completedPublicModal.classList.add('active');
-            // TODO: enable explorer button
-            const explorerButton = document.getElementById('explorerButton');
-            explorerButton.onclick = () => this.openExplorer();
-        }
-
-        // Add click anywhere to continue
-        completedPublicModal.onclick = (_) => {
-            this.hideModals();
-            this.resetForm();
-        }
-        completedPrivateModal.onclick = (_) => {
-            this.hideModals();
-            this.resetForm();
-        };
-    }
-
-    openExplorer() {
-        window.open('https://testnet.midenscan.com', '_blank');
-    }
-
-    updateMintingTitle(title) {
-        const mintingTitle = document.getElementById('mintingTitle');
-        mintingTitle.textContent = title;
-=======
-            // TODO: this is temporary, will be redesigned later
-            this.showSuccess(`Created note ${data.note_id} for account ${data.account_id}. See transaction ${data.explorer_url + '/tx/' + data.transaction_id} on the explorer.`);
-            if (isPrivateNote) {
-                const blob = Utils.base64ToBlob(data.data_base64);
-                Utils.downloadBlob(blob, 'note.mno');
-            }
+
+            let data = JSON.parse(event.data);
+
+            // TODO: this state should wait until note is committed - use web-client for this
+            this.showCompletedModal(recipient, amount, isPrivateNote, data);
         });
     }
 
@@ -318,44 +161,87 @@
         }
 
         const blob = new Blob([byteArray], { type: 'application/octet-stream' });
-        downloadBlob(blob, 'note.mno');
-    }
-
-    setLoading(isLoading) {
-        if (isLoading) {
-            this.privateBtn.disabled = true;
-            this.publicBtn.disabled = true;
-            this.privateBtn.style.opacity = '0.6';
-            this.publicBtn.style.opacity = '0.6';
+        Utils.downloadBlob(blob, 'note.mno');
+    }
+
+    hideModals() {
+        const mintingModal = document.getElementById('minting-modal');
+        mintingModal.classList.remove('active');
+
+        const completedPrivateModal = document.getElementById('completed-private-modal');
+        completedPrivateModal.classList.remove('active');
+
+        const completedPublicModal = document.getElementById('completed-public-modal');
+        completedPublicModal.classList.remove('active');
+    }
+
+    showMintingModal(recipient, amount, isPrivateNote) {
+        const modal = document.getElementById('minting-modal');
+        const tokenAmount = document.getElementById('modal-token-amount');
+        const recipientAddress = document.getElementById('modal-recipient-address');
+        const noteType = document.getElementById('modal-note-type');
+
+        // Update modal content
+        tokenAmount.textContent = amount;
+        recipientAddress.textContent = recipient;
+        noteType.textContent = isPrivateNote ? 'PRIVATE' : 'PUBLIC';
+
+        modal.classList.add('active');
+    }
+
+    showCompletedModal(recipient, amount, isPrivateNote, mintingData) {
+        const mintingModal = document.getElementById('minting-modal');
+        mintingModal.classList.remove('active');
+
+        document.getElementById('completed-public-token-amount').textContent = amount;
+        document.getElementById('completed-public-recipient-address').textContent = recipient;
+        document.getElementById('completed-private-token-amount').textContent = amount;
+        document.getElementById('completed-private-recipient-address').textContent = recipient;
+
+        this.updateMintingTitle('TOKENS MINTED!');
+        const completedPrivateModal = document.getElementById('completed-private-modal');
+        const completedPublicModal = document.getElementById('completed-public-modal');
+
+        if (isPrivateNote) {
+            completedPrivateModal.classList.add('active');
+
+            const downloadButton = document.getElementById('download-button');
+            downloadButton.onclick = () => this.requestNote(mintingData.note_id);
         } else {
-            this.privateBtn.disabled = true;
-            this.publicBtn.disabled = true;
-            this.privateBtn.style.opacity = '1';
-            this.publicBtn.style.opacity = '1';
-        }
-    }
-
-    showSuccess(message) {
-        this.successMessage.textContent = message;
-        this.successMessage.style.display = 'block';
-        this.errorMessage.style.display = 'none';
->>>>>>> 691c1124
+            completedPublicModal.classList.add('active');
+
+            const explorerButton = document.getElementById('explorer-button');
+            if (mintingData.explorer_url) {
+                explorerButton.onclick = () => window.open(mintingData.explorer_url + '/tx/' + mintingData.transaction_id, '_blank');
+            } else {
+                explorerButton.onclick = () => this.showError('Explorer URL not available');
+            }
+
+        }
+
+        // Add click anywhere to continue
+        completedPublicModal.onclick = (_) => {
+            this.hideModals();
+            this.resetForm();
+        }
+        completedPrivateModal.onclick = (_) => {
+            this.hideModals();
+            this.resetForm();
+        };
+    }
+
+    updateMintingTitle(title) {
+        const mintingTitle = document.getElementById('minting-title');
+        mintingTitle.textContent = title;
     }
 
     showError(message) {
+        this.hideModals();
         this.errorMessage.textContent = message;
         this.errorMessage.style.display = 'block';
-<<<<<<< HEAD
     }
 
     hideMessages() {
-=======
-        this.successMessage.style.display = 'none';
-    }
-
-    hideMessages() {
-        this.successMessage.style.display = 'none';
->>>>>>> 691c1124
         this.errorMessage.style.display = 'none';
     }
 
