--- conflicted
+++ resolved
@@ -1,4 +1,3 @@
-<<<<<<< HEAD
 class MidenFaucet {
     constructor() {
         this.form = document.getElementById('faucetForm');
@@ -21,31 +20,6 @@
         this.fetchMetadata();
         this.privateBtn.addEventListener('click', () => this.handleSendTokens(true));
         this.publicBtn.addEventListener('click', () => this.handleSendTokens(false));
-=======
-document.addEventListener('DOMContentLoaded', function () {
-    const faucetIdElem = document.getElementById('faucet-id');
-    const privateButton = document.getElementById('button-private');
-    const publicButton = document.getElementById('button-public');
-    const accountAddressInput = document.getElementById('account-address');
-    const errorMessage = document.getElementById('error-message');
-    const info = document.getElementById('info');
-    const importCommand = document.getElementById('import-command');
-    const noteIdElem = document.getElementById('note-id');
-    const accountIdElem = document.getElementById('command-account-id');
-    const assetSelect = document.getElementById('asset-amount');
-    const loading = document.getElementById('loading');
-    const status = document.getElementById("loading-status");
-    const txLink = document.getElementById('tx-link');
-    const downloadNoteButton = document.getElementById('download-note');
-
-    // Check if SHA3 is available right from the start
-    if (typeof sha3_256 === 'undefined') {
-        console.error("SHA3 library not loaded initially");
-        errorMessage.textContent = 'Cryptographic library not loaded. Please refresh the page.';
-        errorMessage.style.display = 'block';
-    } else {
-        console.log("SHA3 library is available at page load");
->>>>>>> 3b950669
     }
 
     async handleSendTokens(isPrivateNote) {
@@ -57,7 +31,6 @@
             return;
         }
 
-<<<<<<< HEAD
         if (!amount || amount === '0') {
             this.showError('Amount is required.');
             return;
@@ -83,11 +56,6 @@
             this.setLoading(false);
         }
     }
-=======
-    privateButton.addEventListener('click', () => { handleButtonClick(true) });
-    publicButton.addEventListener('click', () => { handleButtonClick(false) });
-    downloadNoteButton.addEventListener('click', () => { requestNote() });
->>>>>>> 3b950669
 
     async fetchMetadata() {
         fetch(window.location.href + 'get_metadata')
@@ -111,65 +79,7 @@
             });
     }
 
-<<<<<<< HEAD
     async getPowChallenge(recipient) {
-=======
-    function showError(message) {
-        errorMessage.textContent = message;
-        errorMessage.style.visibility = 'visible';
-        info.style.visibility = 'hidden';
-    }
-
-    function hideError() {
-        errorMessage.style.visibility = 'hidden';
-    }
-
-    function validateAccountAddress(accountAddress) {
-        if (!accountAddress) {
-            showError("Account address is required.");
-            return false;
-        }
-
-        const isValidFormat = /^(0x[0-9a-fA-F]{30}|[a-z]{1,4}1[a-z0-9]{32})$/i.test(accountAddress);
-        if (!isValidFormat) {
-            showError("Invalid Account address.");
-            return false;
-        }
-
-        return true;
-    }
-
-    function setLoadingState(isLoading) {
-        privateButton.disabled = isLoading;
-        publicButton.disabled = isLoading;
-        loading.style.display = isLoading ? 'flex' : 'none';
-        status.textContent = "";
-        if (isLoading) {
-            info.style.visibility = 'hidden';
-            importCommand.style.visibility = 'hidden';
-        }
-    }
-
-    async function handleButtonClick(isPrivateNote) {
-        let accountAddress = accountAddressInput.value.trim();
-        accountIdElem.textContent = accountAddress;
-        hideError();
-
-        if (!validateAccountAddress(accountAddress)) {
-            setLoadingState(false);
-            return;
-        }
-
-        // Check if SHA3 library is loaded
-        if (typeof sha3_256 === 'undefined') {
-            console.error("SHA3 UNDEFINED when trying to handle button click");
-            errorMessage.textContent = "Cryptographic library not loaded. Please refresh the page and try again.";
-            errorMessage.style.display = 'block';
-            return;
-        }
-
-        // Get the PoW challenge from the new /pow endpoint
->>>>>>> 3b950669
         let powResponse;
         try {
             powResponse = await fetch(window.location.href + 'pow?' + new URLSearchParams({
@@ -225,17 +135,12 @@
             this.showSuccess(event.data);
         });
 
-<<<<<<< HEAD
-        evtSource.addEventListener("note", (event) => {
-=======
-        evtSource.addEventListener("minted", function (event) {
->>>>>>> 3b950669
+        evtSource.addEventListener("minted", (event) => {
             evtSource.close();
             this.setLoading(false);
 
             let data = JSON.parse(event.data);
 
-<<<<<<< HEAD
             // TODO: this is temporary, will be redesigned later
             this.showSuccess(`Created note ${data.note_id} for account ${data.account_id}. See transaction ${data.explorer_url + '/tx/' + data.transaction_id} on the explorer.`);
             if (isPrivateNote) {
@@ -243,6 +148,26 @@
                 Utils.downloadBlob(blob, 'note.mno');
             }
         });
+    }
+
+    async requestNote(noteId) {
+        const response = await fetch(window.location.href + 'get_note?' + new URLSearchParams({
+            note_id: noteId
+        }));
+        if (!response.ok) {
+            this.showError('Failed to download note: ' + await response.text());
+            return;
+        }
+        const data = await response.json();
+        // Decode base64
+        const binaryString = atob(data.data_base64);
+        const byteArray = new Uint8Array(binaryString.length);
+        for (let i = 0; i < binaryString.length; i++) {
+            byteArray[i] = binaryString.charCodeAt(i);
+        }
+
+        const blob = new Blob([byteArray], { type: 'application/octet-stream' });
+        downloadBlob(blob, 'note.mno');
     }
 
     setLoading(isLoading) {
@@ -278,20 +203,6 @@
 
     resetForm() {
         this.recipientInput.value = '';
-=======
-            setLoadingState(false);
-
-            noteIdElem.textContent = data.note_id;
-            importCommand.style.display = isPrivateNote ? 'block' : 'none';
-            downloadNoteButton.style.display = isPrivateNote ? 'block' : 'none';
-            txLink.textContent = data.transaction_id;
-            info.style.visibility = 'visible';
-            importCommand.style.visibility = 'visible';
-            if (data.explorer_url) {
-                txLink.href = data.explorer_url + '/tx/' + data.transaction_id;
-            }
-        });
->>>>>>> 3b950669
     }
 }
 
@@ -368,29 +279,4 @@
         }
         return new Blob([byteArray], { type: 'application/octet-stream' });
     }
-<<<<<<< HEAD
-};
-=======
-
-    async function requestNote() {
-        const response = await fetch(window.location.href + 'get_note?' + new URLSearchParams({
-            note_id: noteIdElem.textContent
-        }));
-        if (!response.ok) {
-            showError('Failed to download note: ' + await response.text());
-            info.style.visibility = 'visible';
-            return;
-        }
-        const data = await response.json();
-        // Decode base64
-        const binaryString = atob(data.data_base64);
-        const byteArray = new Uint8Array(binaryString.length);
-        for (let i = 0; i < binaryString.length; i++) {
-            byteArray[i] = binaryString.charCodeAt(i);
-        }
-
-        const blob = new Blob([byteArray], { type: 'application/octet-stream' });
-        downloadBlob(blob, 'note.mno');
-    }
-});
->>>>>>> 3b950669
+};