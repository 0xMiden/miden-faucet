--- conflicted
+++ resolved
@@ -1,16 +1,9 @@
-<<<<<<< HEAD
-use std::sync::{Arc, atomic::AtomicU64};
+use std::sync::Arc;
+use std::sync::atomic::AtomicU64;
 
-use axum::{
-    Json,
-    extract::State,
-    response::{Html, IntoResponse, Response},
-};
-=======
 use axum::Json;
 use axum::extract::State;
 use axum::response::{Html, IntoResponse, Response};
->>>>>>> b81118ee
 use axum_extra::response::{Css, JavaScript};
 use http::header::{self};
 
