--- conflicted
+++ resolved
@@ -1,14 +1,7 @@
-<<<<<<< HEAD
-use std::{
-    collections::HashSet,
-    sync::{Arc, atomic::AtomicU64},
-    time::{SystemTime, UNIX_EPOCH},
-};
-=======
 use std::collections::HashSet;
 use std::sync::Arc;
+use std::sync::atomic::AtomicU64;
 use std::time::{SystemTime, UNIX_EPOCH};
->>>>>>> b81118ee
 
 use anyhow::Context;
 use axum::Router;
@@ -31,21 +24,11 @@
 use tracing::Level;
 use url::Url;
 
-<<<<<<< HEAD
-use crate::{
-    COMPONENT,
-    faucet::FaucetId,
-    server::{get_note::get_note, get_pow::get_pow},
-    types::AssetOptions,
-};
-=======
 use crate::COMPONENT;
 use crate::faucet::FaucetId;
 use crate::server::get_note::get_note;
 use crate::server::get_pow::get_pow;
-use crate::server::get_tokens::MintRequestError;
 use crate::types::AssetOptions;
->>>>>>> b81118ee
 
 mod api_key;
 mod challenge;
