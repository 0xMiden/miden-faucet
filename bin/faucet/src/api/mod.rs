--- conflicted
+++ resolved
@@ -191,11 +191,7 @@
             .map_err(|_| MintRequestError::PowError(ChallengeError::InvalidSerialization))?
             .into();
         self.rate_limiter
-<<<<<<< HEAD
-            .submit_challenge(requestor, api_key, challenge, nonce, timestamp, request_complexity)
-=======
-            .submit_challenge(requestor, api_key, &challenge, nonce, timestamp)
->>>>>>> 3c5f4bf2
+            .submit_challenge(requestor, api_key, &challenge, nonce, timestamp, request_complexity)
             .map_err(MintRequestError::PowError)
     }
 }
