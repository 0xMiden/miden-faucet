use std::sync::Arc;

use axum::Json;
use axum::extract::State;
use miden_client::utils::RwLock;
use miden_faucet_lib::FaucetId;
use miden_faucet_lib::types::AssetAmount;
<<<<<<< HEAD
use serde::Serialize;
use url::Url;

use crate::api::Server;
use crate::api_key::ApiKey;
=======
use serde::{Serialize, Serializer};
use tracing::instrument;
use url::Url;

use crate::COMPONENT;
>>>>>>> 67003da8

/// Describes the faucet metadata needed to show on the frontend.
#[derive(Clone)]
pub struct Metadata {
    pub id: FaucetId,
    pub issuance: Arc<RwLock<AssetAmount>>,
    pub max_supply: AssetAmount,
    pub decimals: u8,
    pub explorer_url: Option<Url>,
<<<<<<< HEAD
    pub pow_base_difficulty_amount: u64,
=======
    pub base_amount: u64,
}

impl Serialize for Metadata {
    fn serialize<S>(&self, serializer: S) -> Result<S::Ok, S::Error>
    where
        S: Serializer,
    {
        use serde::ser::SerializeStruct;
        let mut state = serializer.serialize_struct("Metadata", 6)?;
        state.serialize_field("id", &self.id.to_bech32())?;
        state.serialize_field("issuance", &self.issuance.read().base_units())?;
        state.serialize_field("max_supply", &self.max_supply.base_units())?;
        state.serialize_field("decimals", &self.decimals)?;
        state.serialize_field("explorer_url", &self.explorer_url)?;
        state.serialize_field("base_amount", &self.base_amount)?;
        state.end()
    }
>>>>>>> 67003da8
}

// ENDPOINT
// ================================================================================================

<<<<<<< HEAD
pub async fn get_metadata(State(server): State<Server>) -> Json<GetMetadataResponse> {
    let metadata = server.metadata;
    Json(GetMetadataResponse {
        id: metadata.id.to_bech32(),
        issuance: metadata.issuance.read().base_units(),
        max_supply: metadata.max_supply.base_units(),
        decimals: metadata.decimals,
        explorer_url: metadata.explorer_url,
        pow_load_difficulty: server.rate_limiter.get_load_difficulty(ApiKey::default()),
        pow_base_difficulty_amount: metadata.pow_base_difficulty_amount,
    })
}

#[derive(Serialize)]
pub struct GetMetadataResponse {
    pub id: String,
    pub issuance: u64,
    pub max_supply: u64,
    pub decimals: u8,
    pub explorer_url: Option<Url>,
    pub pow_load_difficulty: u64,
    pub pow_base_difficulty_amount: u64,
=======
#[instrument(parent = None, target = COMPONENT, name = "server.get_metadata", skip_all)]
pub async fn get_metadata(State(metadata): State<&'static Metadata>) -> Json<&'static Metadata> {
    Json(metadata)
>>>>>>> 67003da8
}<|MERGE_RESOLUTION|>--- conflicted
+++ resolved
@@ -5,19 +5,13 @@
 use miden_client::utils::RwLock;
 use miden_faucet_lib::FaucetId;
 use miden_faucet_lib::types::AssetAmount;
-<<<<<<< HEAD
 use serde::Serialize;
-use url::Url;
-
-use crate::api::Server;
-use crate::api_key::ApiKey;
-=======
-use serde::{Serialize, Serializer};
 use tracing::instrument;
 use url::Url;
 
 use crate::COMPONENT;
->>>>>>> 67003da8
+use crate::api::Server;
+use crate::api_key::ApiKey;
 
 /// Describes the faucet metadata needed to show on the frontend.
 #[derive(Clone)]
@@ -27,44 +21,24 @@
     pub max_supply: AssetAmount,
     pub decimals: u8,
     pub explorer_url: Option<Url>,
-<<<<<<< HEAD
-    pub pow_base_difficulty_amount: u64,
-=======
     pub base_amount: u64,
-}
-
-impl Serialize for Metadata {
-    fn serialize<S>(&self, serializer: S) -> Result<S::Ok, S::Error>
-    where
-        S: Serializer,
-    {
-        use serde::ser::SerializeStruct;
-        let mut state = serializer.serialize_struct("Metadata", 6)?;
-        state.serialize_field("id", &self.id.to_bech32())?;
-        state.serialize_field("issuance", &self.issuance.read().base_units())?;
-        state.serialize_field("max_supply", &self.max_supply.base_units())?;
-        state.serialize_field("decimals", &self.decimals)?;
-        state.serialize_field("explorer_url", &self.explorer_url)?;
-        state.serialize_field("base_amount", &self.base_amount)?;
-        state.end()
-    }
->>>>>>> 67003da8
 }
 
 // ENDPOINT
 // ================================================================================================
 
-<<<<<<< HEAD
+#[instrument(parent = None, target = COMPONENT, name = "server.get_metadata", skip_all)]
 pub async fn get_metadata(State(server): State<Server>) -> Json<GetMetadataResponse> {
     let metadata = server.metadata;
+    let issuance = metadata.issuance.read().base_units();
     Json(GetMetadataResponse {
         id: metadata.id.to_bech32(),
-        issuance: metadata.issuance.read().base_units(),
+        issuance,
         max_supply: metadata.max_supply.base_units(),
         decimals: metadata.decimals,
         explorer_url: metadata.explorer_url,
         pow_load_difficulty: server.rate_limiter.get_load_difficulty(ApiKey::default()),
-        pow_base_difficulty_amount: metadata.pow_base_difficulty_amount,
+        base_amount: metadata.base_amount,
     })
 }
 
@@ -76,10 +50,5 @@
     pub decimals: u8,
     pub explorer_url: Option<Url>,
     pub pow_load_difficulty: u64,
-    pub pow_base_difficulty_amount: u64,
-=======
-#[instrument(parent = None, target = COMPONENT, name = "server.get_metadata", skip_all)]
-pub async fn get_metadata(State(metadata): State<&'static Metadata>) -> Json<&'static Metadata> {
-    Json(metadata)
->>>>>>> 67003da8
+    pub base_amount: u64,
 }