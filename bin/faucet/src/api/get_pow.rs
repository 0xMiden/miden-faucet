--- conflicted
+++ resolved
@@ -3,14 +3,8 @@
 use axum::response::IntoResponse;
 use http::StatusCode;
 use miden_client::account::{AccountId, Address};
-<<<<<<< HEAD
-use miden_pow_rate_limiter::Challenge;
-use serde::Deserialize;
-=======
 use miden_client::utils::ToHex;
-use miden_pow_rate_limiter::PoWRateLimiter;
 use serde::{Deserialize, Serialize};
->>>>>>> 3c5f4bf2
 
 use crate::api::{AccountError, Server};
 use crate::api_key::ApiKey;
@@ -27,16 +21,12 @@
     let account_id_bytes: [u8; AccountId::SERIALIZED_SIZE] = request.account_id.into();
     let mut requestor = [0u8; 32];
     requestor[..AccountId::SERIALIZED_SIZE].copy_from_slice(&account_id_bytes);
-<<<<<<< HEAD
+    let request_complexity = (request.amount / server.metadata.pow_base_difficulty_amount) + 1;
 
-    let request_complexity = (request.amount / server.metadata.pow_base_difficulty_amount) + 1;
     let challenge =
         server
             .rate_limiter
             .build_challenge(requestor, request.api_key, request_complexity);
-    Ok(Json(challenge))
-=======
-    let challenge = rate_limiter.build_challenge(requestor, request.api_key);
 
     Ok(Json(GetPowResponse {
         challenge: challenge.to_bytes().to_hex(),
@@ -50,7 +40,6 @@
     challenge: String,
     target: u64,
     timestamp: u64,
->>>>>>> 3c5f4bf2
 }
 
 // REQUEST VALIDATION
