--- conflicted
+++ resolved
@@ -7,12 +7,8 @@
 use serde::{Deserialize, Serialize};
 use tracing::{info_span, instrument};
 
-<<<<<<< HEAD
+use crate::COMPONENT;
 use crate::api::{AccountError, Server};
-=======
-use crate::COMPONENT;
-use crate::api::AccountError;
->>>>>>> 6a59924f
 use crate::api_key::ApiKey;
 use crate::error_report::ErrorReport;
 
@@ -31,24 +27,19 @@
     let account_id_bytes: [u8; AccountId::SERIALIZED_SIZE] = request.account_id.into();
     let mut requestor = [0u8; 32];
     requestor[..AccountId::SERIALIZED_SIZE].copy_from_slice(&account_id_bytes);
-<<<<<<< HEAD
-    let request_complexity = server.compute_request_complexity(request.amount);
-
-    let challenge =
-        server
-            .rate_limiter
-            .build_challenge(requestor, request.api_key, request_complexity);
-=======
 
     let challenge = {
         let span =
             info_span!("server.get_pow.build_challenge", leading_zeros = tracing::field::Empty);
         let _enter = span.enter();
-        let challenge = rate_limiter.build_challenge(requestor, request.api_key);
+        let request_complexity = server.compute_request_complexity(request.amount);
+        let challenge =
+            server
+                .rate_limiter
+                .build_challenge(requestor, request.api_key, request_complexity);
         span.record("leading_zeros", challenge.target().leading_zeros());
         challenge
     };
->>>>>>> 6a59924f
 
     Ok(Json(GetPowResponse {
         challenge: challenge.to_bytes().to_hex(),
