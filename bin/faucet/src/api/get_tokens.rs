use axum::Json;
use axum::extract::{Query, State};
use axum::http::StatusCode;
use axum::response::{IntoResponse, Response};
use miden_client::account::{AccountId, AccountIdError};
use miden_faucet_lib::requests::{MintError, MintRequest, MintRequestSender};
use miden_faucet_lib::types::{AssetAmount, AssetAmountError, NoteType};
use serde::{Deserialize, Serialize};
use tokio::sync::mpsc::error::TrySendError;
use tokio::sync::oneshot;
use tracing::instrument;

use crate::COMPONENT;
use crate::api::Server;
use crate::error_report::ErrorReport;
use crate::network::ExplorerUrl;
use crate::pow::PowError;
use crate::pow::api_key::ApiKey;

// ENDPOINT
// ================================================================================================

#[instrument(
    parent = None, target = COMPONENT, name = "faucet.server.get_tokens", skip_all,
    fields(
        account_id = %request.account_id,
        is_private_note = %request.is_private_note,
        asset_amount = %request.asset_amount,
    )
)]
pub async fn get_tokens(
    State(server): State<Server>,
    Query(request): Query<RawMintRequest>,
) -> Result<Json<GetTokensResponse>, GetTokenError> {
    let (mint_response_sender, mint_response_receiver) = oneshot::channel();

    let validated_request = request.validate(&server).map_err(GetTokenError::InvalidRequest)?;
    let requested_amount = validated_request.asset_amount.base_units();

    let span = tracing::Span::current();
    span.record("account", validated_request.account_id.to_hex());
    span.record("amount", requested_amount);
    span.record("note_type", validated_request.note_type.to_string());

    server
        .mint_state
        .request_sender
        .try_send((validated_request, mint_response_sender))
        .map_err(|err| match err {
            TrySendError::Full(_) => GetTokenError::FaucetOverloaded,
            TrySendError::Closed(_) => GetTokenError::FaucetClosed,
        })?;

    let mint_response = mint_response_receiver
        .await
        .map_err(|_| GetTokenError::FaucetReturnChannelClosed)?
        .map_err(GetTokenError::MintError)?;

    Ok(Json(GetTokensResponse {
        tx_id: mint_response.tx_id.to_string(),
        note_id: mint_response.note_id.to_string(),
        explorer_url: ExplorerUrl::from_network_id(server.metadata.id.network_id),
    }))
}

#[derive(Serialize)]
pub struct GetTokensResponse {
    tx_id: String,
    note_id: String,
    explorer_url: Option<ExplorerUrl>,
}

// STATE
// ================================================================================================

#[derive(Clone)]
pub struct GetTokensState {
    pub request_sender: MintRequestSender,
    pub max_claimable_amount: AssetAmount,
}

impl GetTokensState {
    pub fn new(request_sender: MintRequestSender, max_claimable_amount: AssetAmount) -> Self {
        Self { request_sender, max_claimable_amount }
    }
}

// REQUEST VALIDATION
// ================================================================================================

/// Used to receive the initial request from the user.
///
/// Further parsing is done to get the expected [`MintRequest`] expected by the faucet client.
#[derive(Deserialize)]
pub struct RawMintRequest {
    pub account_id: String,
    pub is_private_note: bool,
    pub asset_amount: u64,
    pub challenge: Option<String>,
    pub nonce: Option<u64>,
    pub api_key: Option<String>,
}

#[derive(Debug, thiserror::Error)]
pub enum MintRequestError {
    #[error("account ID failed to parse")]
    AccountId(#[source] AccountIdError),
<<<<<<< HEAD
    #[error("requested amount {0} exceeds the maximum claimable amount of {1}")]
    AssetAmountTooBig(AssetAmount, AssetAmount),
    #[error("requested amount {0} is not a valid asset amount")]
    InvalidAssetAmount(AssetAmountError),
    #[error("POW error: {0}")]
=======
    #[error("asset amount {0} is not one of the provided options")]
    AssetAmount(u64),
    #[error("PoW error")]
>>>>>>> d8e4ea42
    PowError(#[from] PowError),
    #[error("API key {0} is invalid")]
    InvalidApiKey(String),
    #[error("PoW parameters are missing")]
    MissingPowParameters,
}

pub enum GetTokenError {
    InvalidRequest(MintRequestError),
    MintError(MintError),
    FaucetOverloaded,
    FaucetClosed,
    FaucetReturnChannelClosed,
}

impl GetTokenError {
    fn status_code(&self) -> StatusCode {
        match self {
            Self::InvalidRequest(MintRequestError::PowError(PowError::RateLimited)) => {
                StatusCode::TOO_MANY_REQUESTS
            },
            Self::InvalidRequest(_) | Self::MintError(_) => StatusCode::BAD_REQUEST,
            Self::FaucetOverloaded | Self::FaucetClosed => StatusCode::SERVICE_UNAVAILABLE,
            Self::FaucetReturnChannelClosed => StatusCode::INTERNAL_SERVER_ERROR,
        }
    }

    /// Take care to not expose internal errors here.
    fn user_facing_error(&self) -> String {
        match self {
            Self::InvalidRequest(error) => error.as_report(),
            Self::MintError(error) => error.as_report(),
            Self::FaucetOverloaded => {
                "The faucet is currently overloaded, please try again later.".to_owned()
            },
            Self::FaucetClosed => {
                "The faucet is currently unavailable, please try again later.".to_owned()
            },
            Self::FaucetReturnChannelClosed => "Internal error.".to_owned(),
        }
    }

    /// Write a trace log for the error, if applicable.
    fn trace(&self) {
        match self {
            Self::InvalidRequest(_) | Self::MintError(_) => {},
            Self::FaucetOverloaded => tracing::warn!("faucet client is overloaded"),
            Self::FaucetClosed => {
                tracing::error!("faucet channel is closed but requests are still coming in");
            },
            Self::FaucetReturnChannelClosed => {
                tracing::error!("result channel from the faucet closed mid-request");
            },
        }
    }
}

impl IntoResponse for GetTokenError {
    fn into_response(self) -> Response {
        self.trace();
        (self.status_code(), self.user_facing_error()).into_response()
    }
}

impl RawMintRequest {
    /// Further validates a raw request, turning it into a valid [`MintRequest`] which can be
    /// submitted to the faucet client.
    ///
    /// # Errors
    ///
    /// Returns an error if:
    ///   - the account ID is not a valid hex string
    ///   - the asset amount is not one of the provided options
    ///   - the API key is invalid
    ///   - the challenge is missing or invalid
    ///   - the nonce is missing or doesn't solve the challenge
    ///   - the challenge timestamp is expired
    ///   - the challenge has already been used
    #[instrument(level = "debug", target = COMPONENT, name = "faucet.server.validate", skip_all)]
    fn validate(self, server: &Server) -> Result<MintRequest, MintRequestError> {
        let note_type = if self.is_private_note {
            NoteType::Private
        } else {
            NoteType::Public
        };

        let account_id = if self.account_id.starts_with("0x") {
            AccountId::from_hex(&self.account_id)
        } else {
            AccountId::from_bech32(&self.account_id).map(|(_, account_id)| account_id)
        }
        .map_err(MintRequestError::AccountId)?;

        let asset_amount =
            AssetAmount::new(self.asset_amount).map_err(MintRequestError::InvalidAssetAmount)?;
        if asset_amount > server.mint_state.max_claimable_amount {
            return Err(MintRequestError::AssetAmountTooBig(
                asset_amount,
                server.mint_state.max_claimable_amount,
            ));
        }

        // Check the API key, if provided
        let api_key = self.api_key.as_deref().map(ApiKey::decode).transpose()?;
        if let Some(api_key) = &api_key
            && !server.api_keys.contains(api_key)
        {
            return Err(MintRequestError::InvalidApiKey(api_key.encode()));
        }

        // Validate Challenge and nonce
        let challenge_str = self.challenge.ok_or(MintRequestError::MissingPowParameters)?;
        let nonce = self.nonce.ok_or(MintRequestError::MissingPowParameters)?;

        server.submit_challenge(&challenge_str, nonce, account_id, &api_key.unwrap_or_default())?;

        Ok(MintRequest { account_id, note_type, asset_amount })
    }
}<|MERGE_RESOLUTION|>--- conflicted
+++ resolved
@@ -105,17 +105,11 @@
 pub enum MintRequestError {
     #[error("account ID failed to parse")]
     AccountId(#[source] AccountIdError),
-<<<<<<< HEAD
     #[error("requested amount {0} exceeds the maximum claimable amount of {1}")]
     AssetAmountTooBig(AssetAmount, AssetAmount),
     #[error("requested amount {0} is not a valid asset amount")]
     InvalidAssetAmount(AssetAmountError),
-    #[error("POW error: {0}")]
-=======
-    #[error("asset amount {0} is not one of the provided options")]
-    AssetAmount(u64),
     #[error("PoW error")]
->>>>>>> d8e4ea42
     PowError(#[from] PowError),
     #[error("API key {0} is invalid")]
     InvalidApiKey(String),
