--- conflicted
+++ resolved
@@ -5,11 +5,7 @@
 use miden_client::account::{AccountId, Address};
 use miden_faucet_lib::requests::{MintError, MintRequest, MintRequestSender};
 use miden_faucet_lib::types::{AssetAmount, AssetAmountError, NoteType};
-<<<<<<< HEAD
-use miden_faucet_pow::{ApiKey, PowError};
-=======
 use miden_pow_rate_limiter::ChallengeError;
->>>>>>> a40c02b3
 use serde::{Deserialize, Serialize};
 use tokio::sync::mpsc::error::TrySendError;
 use tokio::sync::oneshot;
@@ -19,10 +15,6 @@
 use crate::api::{AccountError, Server};
 use crate::api_key::ApiKey;
 use crate::error_report::ErrorReport;
-<<<<<<< HEAD
-use crate::network::ExplorerUrl;
-=======
->>>>>>> a40c02b3
 
 // ENDPOINT
 // ================================================================================================
@@ -133,11 +125,7 @@
 impl GetTokenError {
     fn status_code(&self) -> StatusCode {
         match self {
-<<<<<<< HEAD
-            Self::InvalidRequest(MintRequestError::PowError(PowError::RateLimited(_))) => {
-=======
-            Self::InvalidRequest(MintRequestError::PowError(ChallengeError::RateLimited)) => {
->>>>>>> a40c02b3
+            Self::InvalidRequest(MintRequestError::PowError(ChallengeError::RateLimited(_))) => {
                 StatusCode::TOO_MANY_REQUESTS
             },
             Self::InvalidRequest(_) | Self::MintError(_) => StatusCode::BAD_REQUEST,
@@ -177,8 +165,9 @@
 
     fn headers(&self) -> HeaderMap {
         let mut headers = HeaderMap::new();
-        if let Self::InvalidRequest(MintRequestError::PowError(PowError::RateLimited(timestamp))) =
-            self
+        if let Self::InvalidRequest(MintRequestError::PowError(ChallengeError::RateLimited(
+            timestamp,
+        ))) = self
         {
             headers.insert(axum::http::header::RETRY_AFTER, HeaderValue::from(*timestamp));
         }
