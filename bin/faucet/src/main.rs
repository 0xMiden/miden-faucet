--- conflicted
+++ resolved
@@ -512,7 +512,7 @@
         stub_node_url
     }
 
-    async fn run_faucet_server(stub_node_url: Url) -> Url {
+    async fn run_faucet_server(stub_node_url: Url) -> String {
         let faucet_account_path = temp_dir().join("faucet.mac");
         Box::pin(run_faucet_command(Cli {
             command: crate::Command::CreateFaucetAccount {
@@ -525,11 +525,10 @@
         .await
         .unwrap();
 
+        let backend_url = "http://localhost:8000";
+        let frontend_url = "http://localhost:8080";
+
         // Use std::thread to launch faucet - avoids Send requirements
-<<<<<<< HEAD
-=======
-        let endpoint = "http://localhost:8080";
->>>>>>> ebed37fe
         std::thread::spawn(move || {
             // Create a new runtime for this thread
             let rt = tokio::runtime::Builder::new_current_thread()
@@ -541,12 +540,8 @@
             rt.block_on(async {
                 Box::pin(run_faucet_command(Cli {
                     command: crate::Command::Start {
-<<<<<<< HEAD
-                        backend_url: Url::try_from("http://localhost:8000").unwrap(),
-                        frontend_url: Some(Url::parse("http://localhost:8080").unwrap()),
-=======
-                        endpoint: Url::parse(endpoint).unwrap(),
->>>>>>> ebed37fe
+                        backend_url: Url::try_from(backend_url).unwrap(),
+                        frontend_url: Some(Url::parse(frontend_url).unwrap()),
                         node_url: stub_node_url,
                         timeout: Duration::from_millis(5000),
                         max_claimable_amount: 1_000_000_000,
@@ -572,8 +567,8 @@
         });
 
         // Wait for faucet to be up
-        let endpoint = Url::parse(endpoint).unwrap();
-        let addrs = endpoint.socket_addrs(|| None).unwrap();
+        let backend_url = Url::parse(backend_url).unwrap();
+        let addrs = backend_url.socket_addrs(|| None).unwrap();
         let start = Instant::now();
         let timeout = Duration::from_secs(10);
         loop {
@@ -586,7 +581,7 @@
             }
         }
 
-        endpoint
+        frontend_url.to_string()
     }
 
     async fn start_fantoccini_client() -> fantoccini::Client {
