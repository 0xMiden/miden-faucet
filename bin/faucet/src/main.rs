mod faucet;
mod server;
mod types;

mod network;
#[cfg(test)]
mod testing;

use std::{num::NonZeroUsize, path::PathBuf, sync::Arc, time::Duration};

use anyhow::Context;
use clap::{Parser, Subcommand};
use faucet::Faucet;
use miden_client::{
    Felt,
    account::{
        AccountBuilder, AccountFile, AccountStorageMode, AccountType,
        component::{BasicFungibleFaucet, RpoFalcon512},
    },
    asset::TokenSymbol,
    auth::AuthSecretKey,
    crypto::SecretKey,
    store::sqlite_store::SqliteStore,
};
use miden_node_utils::{crypto::get_rpo_random_coin, logging::OpenTelemetry, version::LongVersion};
use rand::{Rng, SeedableRng};
use rand_chacha::ChaCha20Rng;
use server::Server;
use tokio::sync::mpsc;
use types::AssetOptions;
use url::Url;

use crate::{
    network::FaucetNetwork,
    server::{ApiKey, PoWConfig},
};

// CONSTANTS
// =================================================================================================

pub const REQUESTS_QUEUE_SIZE: usize = 1000;
const COMPONENT: &str = "miden-faucet";

const ENV_ENDPOINT: &str = "MIDEN_FAUCET_ENDPOINT";
const ENV_NODE_URL: &str = "MIDEN_FAUCET_NODE_URL";
const ENV_TIMEOUT: &str = "MIDEN_FAUCET_TIMEOUT";
const ENV_ACCOUNT_PATH: &str = "MIDEN_FAUCET_ACCOUNT_PATH";
const ENV_ASSET_AMOUNTS: &str = "MIDEN_FAUCET_ASSET_AMOUNTS";
const ENV_REMOTE_TX_PROVER_URL: &str = "MIDEN_FAUCET_REMOTE_TX_PROVER_URL";
const ENV_POW_SECRET: &str = "MIDEN_FAUCET_POW_SECRET";
const ENV_POW_CHALLENGE_LIFETIME: &str = "MIDEN_FAUCET_POW_CHALLENGE_LIFETIME";
const ENV_POW_CLEANUP_INTERVAL: &str = "MIDEN_FAUCET_POW_CLEANUP_INTERVAL";
const ENV_POW_GROWTH_RATE: &str = "MIDEN_FAUCET_POW_GROWTH_RATE";
const ENV_POW_BASELINE: &str = "MIDEN_FAUCET_POW_BASELINE";
const ENV_API_KEYS: &str = "MIDEN_FAUCET_API_KEYS";
const ENV_ENABLE_OTEL: &str = "MIDEN_FAUCET_ENABLE_OTEL";
const ENV_NETWORK: &str = "MIDEN_FAUCET_NETWORK";
const ENV_STORE: &str = "MIDEN_FAUCET_STORE";

// COMMANDS
// ================================================================================================

#[derive(Parser)]
#[command(version, about, long_about = None, long_version = long_version().to_string())]
pub struct Cli {
    #[command(subcommand)]
    pub command: Command,
}

#[allow(clippy::large_enum_variant)]
#[derive(Subcommand)]
pub enum Command {
    /// Start the faucet server
    Start {
        /// Endpoint of the faucet in the format `<ip>:<port>`.
        #[arg(long = "endpoint", value_name = "URL", env = ENV_ENDPOINT)]
        endpoint: Url,

        /// Network configuration to use. Options are `devnet`, `testnet`, `localhost` or a custom
        /// network. It is used to show the correct addresses and explorer URL in the UI.
        #[arg(long = "network", value_name = "NETWORK", default_value = "localhost", env = ENV_NETWORK)]
        network: FaucetNetwork,

        /// Node RPC gRPC endpoint in the format `http://<host>[:<port>]`.
        #[arg(long = "node-url", value_name = "URL", env = ENV_NODE_URL)]
        node_url: Url,

        /// Timeout for RPC requests.
        #[arg(long = "timeout", value_name = "DURATION", default_value = "5s", env = ENV_TIMEOUT, value_parser = humantime::parse_duration)]
        timeout: Duration,

        /// Path to the faucet account file.
        #[arg(long = "account", value_name = "FILE", env = ENV_ACCOUNT_PATH)]
        faucet_account_path: PathBuf,

        /// Comma-separated list of amounts of asset that should be dispersed on each request.
        #[arg(long = "asset-amounts", value_name = "U64", env = ENV_ASSET_AMOUNTS, num_args = 1.., value_delimiter = ',', default_value = "100,500,1000")]
        asset_amounts: Vec<u64>,

        /// Endpoint of the remote transaction prover in the format `<protocol>://<host>[:<port>]`.
        #[arg(long = "remote-tx-prover-url", value_name = "URL", env = ENV_REMOTE_TX_PROVER_URL)]
        remote_tx_prover_url: Option<Url>,

        /// The secret to be used by the server to generate the `PoW` seed.
        #[arg(long = "pow-secret", value_name = "STRING", env = ENV_POW_SECRET)]
        pow_secret: Option<String>,

        /// The duration during which the `PoW` challenges are valid. Changing this will affect the
        /// rate limiting, since it works by rejecting new submissions while the previous submitted
        /// challenge is still valid.
        #[arg(long = "pow-challenge-lifetime", value_name = "DURATION", env = ENV_POW_CHALLENGE_LIFETIME, default_value = "30s", value_parser = humantime::parse_duration)]
        pow_challenge_lifetime: Duration,

        /// A measure of how quickly the `PoW` difficult grows with the number of requests. When
        /// set to 1, the difficulty will roughly double when the number of requests doubles.
        #[arg(long = "pow-growth-rate", value_name = "NON_ZERO_USIZE", env = ENV_POW_GROWTH_RATE, default_value = "1")]
        pow_growth_rate: NonZeroUsize,

        /// The interval at which the `PoW` challenge cache is cleaned up.
        #[arg(long = "pow-cleanup-interval", value_name = "DURATION", env = ENV_POW_CLEANUP_INTERVAL, default_value = "2s", value_parser = humantime::parse_duration)]
        pow_cleanup_interval: Duration,

        /// The baseline for the `PoW` challenges. This sets the `PoW` difficulty (in bits) that a
        /// a challenge will have when there are no requests against the faucet. It must be between
        /// 0 and 32.
        #[arg(value_parser = clap::value_parser!(u8).range(0..=32))]
        #[arg(long = "pow-baseline", value_name = "U8", env = ENV_POW_BASELINE, default_value = "12")]
        pow_baseline: u8,

        /// Comma-separated list of API keys.
        #[arg(long = "api-keys", value_name = "STRING", env = ENV_API_KEYS, num_args = 1.., value_delimiter = ',')]
        api_keys: Vec<String>,

        /// Enables the exporting of traces for OpenTelemetry.
        ///
        /// This can be further configured using environment variables as defined in the official
        /// OpenTelemetry documentation. See our operator manual for further details.
        #[arg(long = "enable-otel", value_name = "BOOL", default_value_t = false, env = ENV_ENABLE_OTEL)]
        open_telemetry: bool,

        /// Path to the `SQLite` store.
        #[arg(long = "store", value_name = "FILE", default_value = "faucet_client_store.sqlite3", env = ENV_STORE)]
        store_path: PathBuf,
    },

    /// Create a new public faucet account and save to the specified file.
    CreateFaucetAccount {
        #[arg(short, long, value_name = "FILE")]
        output: PathBuf,
        #[arg(short, long, value_name = "STRING")]
        token_symbol: String,
        #[arg(short, long, value_name = "U8")]
        decimals: u8,
        #[arg(short, long, value_name = "U64")]
        max_supply: u64,
    },

    /// Generate API keys that can be used by the faucet.
    ///
    /// Prints out the specified number of API keys to stdout as a comma-separated list.
    /// This list can be supplied to the faucet via the `--api-keys` flag or `MIDEN_FAUCET_API_KEYS`
    /// env var of the start command.
    CreateApiKeys {
        #[arg()]
        count: u8,
    },
}

impl Command {
    fn open_telemetry(&self) -> OpenTelemetry {
        if match *self {
            Command::Start { open_telemetry, .. } => open_telemetry,
            _ => false,
        } {
            OpenTelemetry::Enabled
        } else {
            OpenTelemetry::Disabled
        }
    }
}

// MAIN
// =================================================================================================

#[tokio::main]
async fn main() -> anyhow::Result<()> {
    let cli = Cli::parse();

    // Configure tracing with optional OpenTelemetry exporting support.
    miden_node_utils::logging::setup_tracing(cli.command.open_telemetry())
        .context("failed to initialize logging")?;

    run_faucet_command(cli).await
}

#[allow(clippy::too_many_lines)]
async fn run_faucet_command(cli: Cli) -> anyhow::Result<()> {
    match cli.command {
        // Note: open-telemetry is handled in main.
        Command::Start {
            endpoint,
            network,
            node_url,
            timeout,
            faucet_account_path,
            remote_tx_prover_url,
            asset_amounts,
            pow_secret,
            pow_challenge_lifetime,
            pow_cleanup_interval,
            pow_growth_rate,
            pow_baseline,
            api_keys,
            open_telemetry: _,
            store_path,
        } => {
            let account_file = AccountFile::read(&faucet_account_path).context(format!(
                "failed to load faucet account from file ({})",
                faucet_account_path.display()
            ))?;

            let faucet = Faucet::load(
                store_path.clone(),
                network.to_network_id()?,
                account_file,
                &node_url,
                timeout,
                remote_tx_prover_url,
            )
            .await?;
            let store =
                Arc::new(SqliteStore::new(store_path).await.context("failed to create store")?);

            // Maximum of 1000 requests in-queue at once. Overflow is rejected for faster feedback.
            let (tx_mint_requests, rx_mint_requests) = mpsc::channel(REQUESTS_QUEUE_SIZE);

            let api_keys = api_keys
                .iter()
                .map(|k| ApiKey::decode(k))
                .collect::<Result<Vec<_>, _>>()
                .context("failed to decode API keys")?;
            let asset_options = AssetOptions::new(asset_amounts)
                .map_err(|e| anyhow::anyhow!("failed to create asset options: {}", e))?;
            let pow_config = PoWConfig {
                challenge_lifetime: pow_challenge_lifetime,
                cleanup_interval: pow_cleanup_interval,
                growth_rate: pow_growth_rate,
                baseline: pow_baseline,
            };
            let server = Server::new(
                faucet.faucet_id(),
                asset_options,
                tx_mint_requests,
                pow_secret.unwrap_or_default().as_str(),
                pow_config,
                &api_keys,
                store,
            );

            // Use select to concurrently:
            // - Run and wait for the faucet (on current thread)
            // - Run and wait for server (in a spawned task)
            let faucet_future = faucet.run(rx_mint_requests);
            let server_future = async {
                let server_handle =
                    tokio::spawn(
                        async move { server.serve(endpoint).await.context("server failed") },
                    );
                server_handle.await.context("failed to join server task")?
            };

            tokio::select! {
                server_result = server_future => {
                    // If server completes first, return its result
                    server_result.context("server failed")
                },
                faucet_result = faucet_future => {
                    // Faucet completed, return its result
                    faucet_result.context("faucet failed")
                },
            }?;
        },

        Command::CreateFaucetAccount {
            output: output_path,
            token_symbol,
            decimals,
            max_supply,
        } => {
            println!("Generating new faucet account. This may take a few minutes...");

            let current_dir =
                std::env::current_dir().context("failed to open current directory")?;

            let mut rng = ChaCha20Rng::from_seed(rand::random());

            let secret = SecretKey::with_rng(&mut get_rpo_random_coin(&mut rng));

            let symbol = TokenSymbol::try_from(token_symbol.as_str())
                .context("failed to parse token symbol")?;
            let max_supply = Felt::try_from(max_supply)
                .map_err(anyhow::Error::msg)
                .context("max supply value is greater than or equal to the field modulus")?;

            let (account, account_seed) = AccountBuilder::new(rng.random())
                .account_type(AccountType::FungibleFaucet)
                .storage_mode(AccountStorageMode::Public)
                .with_component(BasicFungibleFaucet::new(symbol, decimals, max_supply)?)
                .with_auth_component(RpoFalcon512::new(secret.public_key()))
                .build()
                .context("failed to create basic fungible faucet account")?;

            let account_data = AccountFile::new(
                account,
                Some(account_seed),
                vec![AuthSecretKey::RpoFalcon512(secret)],
            );

            let output_path = current_dir.join(output_path);
            account_data.write(&output_path).with_context(|| {
                format!("failed to write account data to file: {}", output_path.display())
            })?;

            println!("Faucet account file successfully created at: {}", output_path.display());
        },

        Command::CreateApiKeys { count: key_count } => {
            let mut rng = ChaCha20Rng::from_seed(rand::random());
            let keys = (0..key_count)
                .map(|_| ApiKey::generate(&mut rng).encode())
                .collect::<Vec<_>>()
                .join(",");
            println!("{keys}");
        },
    }

    Ok(())
}

/// Generates [`LongVersion`] using the metadata generated by build.rs.
fn long_version() -> LongVersion {
    // Use optional to allow for build script embedding failure.
    LongVersion {
        version: env!("CARGO_PKG_VERSION"),
        sha: option_env!("VERGEN_GIT_SHA").unwrap_or_default(),
        branch: option_env!("VERGEN_GIT_BRANCH").unwrap_or_default(),
        dirty: option_env!("VERGEN_GIT_DIRTY").unwrap_or_default(),
        features: option_env!("VERGEN_CARGO_FEATURES").unwrap_or_default(),
        rust_version: option_env!("VERGEN_RUSTC_SEMVER").unwrap_or_default(),
        host: option_env!("VERGEN_RUSTC_HOST_TRIPLE").unwrap_or_default(),
        target: option_env!("VERGEN_CARGO_TARGET_TRIPLE").unwrap_or_default(),
        opt_level: option_env!("VERGEN_CARGO_OPT_LEVEL").unwrap_or_default(),
        debug: option_env!("VERGEN_CARGO_DEBUG").unwrap_or_default(),
    }
}

#[cfg(test)]
mod test {
    use std::{
        env::temp_dir,
        num::NonZeroUsize,
        path::PathBuf,
        process::Stdio,
        str::FromStr,
        time::{Duration, Instant},
    };

    use fantoccini::ClientBuilder;
    use miden_node_utils::grpc::UrlExt;
    use serde_json::{Map, json};
    use tokio::{io::AsyncBufReadExt, time::sleep};
    use url::Url;

    use crate::{Cli, FaucetNetwork, run_faucet_command, testing::stub_rpc_api::serve_stub};

    /// This test starts a stub node, a faucet connected to the stub node, and a chromedriver
    /// to test the faucet website. It then loads the website and checks that all the requests
    /// made return status 200.
    #[tokio::test]
    async fn test_website() {
        let website_url = start_test_faucet().await;
        let client = start_fantoccini_client().await;

        // Open the website
        client.goto(website_url.as_str()).await.unwrap();

        let title = client.title().await.unwrap();
        assert_eq!(title, "Miden Faucet");

        // Execute a script to get all the failed requests
        let script = r"
            let errors = [];
            performance.getEntriesByType('resource').forEach(entry => {
                if (entry.responseStatus && entry.responseStatus >= 400) {
                    errors.push({url: entry.name, status: entry.responseStatus});
                }
            });
            return errors;
        ";
        let failed_requests = client.execute(script, vec![]).await.unwrap();

        // Verify all requests are successful
        assert!(failed_requests.as_array().unwrap().is_empty());

        // Inject JavaScript to capture sse events
        let capture_events_script = r"
            window.capturedEvents = [];
            const original = EventSource.prototype.addEventListener;
            EventSource.prototype.addEventListener = function(type, listener) {
                const wrappedListener = function(event) {
                    window.capturedEvents.push({
                        type: type,
                        data: event.data
                    });
                    return listener(event);
                };
                return original.call(this, type, wrappedListener);
            };
        ";
        client.execute(capture_events_script, vec![]).await.unwrap();

        // Fill in the account address
        client
<<<<<<< HEAD
            .find(fantoccini::Locator::Css("#recipientAddress"))
=======
            .find(fantoccini::Locator::Css("#recipient-address"))
>>>>>>> 691c1124
            .await
            .unwrap()
            .send_keys("mtst1qrvhealccdyj7gqqqrlxl4n4f53uxwaw")
            .await
            .unwrap();

        // Select the first asset amount option
        client
<<<<<<< HEAD
            .find(fantoccini::Locator::Css("#tokenAmount"))
=======
            .find(fantoccini::Locator::Css("#token-amount"))
>>>>>>> 691c1124
            .await
            .unwrap()
            .click()
            .await
            .unwrap();
        client
<<<<<<< HEAD
            .find(fantoccini::Locator::Css("#tokenAmount option"))
=======
            .find(fantoccini::Locator::Css("#token-amount option"))
>>>>>>> 691c1124
            .await
            .unwrap()
            .click()
            .await
            .unwrap();

        // Click the public note button
        client
<<<<<<< HEAD
            .find(fantoccini::Locator::Css("#sendPublicButton"))
=======
            .find(fantoccini::Locator::Css("#send-public-button"))
>>>>>>> 691c1124
            .await
            .unwrap()
            .click()
            .await
            .unwrap();

        // Poll until minting is complete. We wait 10s and then poll every 2s for a max of
        // 55 times (total 2 mins).
        sleep(Duration::from_secs(10)).await;
        let mut captured_events: Vec<serde_json::Value> = vec![];
        for _ in 0..55 {
            let events = client
                .execute("return window.capturedEvents;", vec![])
                .await
                .unwrap()
                .as_array()
                .unwrap()
                .clone();
            if events.iter().any(|event| event["type"] == "minted") {
                captured_events = events;
                break;
            }
            sleep(Duration::from_secs(2)).await;
        }

        // Verify the received events
        assert!(!captured_events.is_empty(), "Took too long to capture any events");
<<<<<<< HEAD
        let note_event = captured_events.iter().find(|event| event["type"] == "note").unwrap();
=======
        assert!(captured_events.iter().any(|event| event["type"] == "update"));
        let note_event = captured_events.iter().find(|event| event["type"] == "minted").unwrap();
>>>>>>> 691c1124
        let note_data: serde_json::Value =
            serde_json::from_str(note_event["data"].as_str().unwrap()).unwrap();
        assert!(note_data["note_id"].is_string());
        assert!(note_data["transaction_id"].is_string());
        assert!(note_data["explorer_url"].is_string());

        client.close().await.unwrap();
    }

    async fn start_test_faucet() -> Url {
        let stub_node_url = Url::from_str("http://localhost:50051").unwrap();

        // Start the stub node
        tokio::spawn({
            let stub_node_url = stub_node_url.clone();
            async move { serve_stub(&stub_node_url).await.unwrap() }
        });

        let faucet_account_path = temp_dir().join("faucet.mac");

        // Create faucet account
        run_faucet_command(Cli {
            command: crate::Command::CreateFaucetAccount {
                output: faucet_account_path.clone(),
                token_symbol: "TEST".to_string(),
                decimals: 6,
                max_supply: 1_000_000_000_000,
            },
        })
        .await
        .unwrap();

        // Start the faucet connected to the stub
        // Use std::thread to launch faucet - avoids Send requirements
        let endpoint_clone = Url::parse("http://localhost:8080").unwrap();
        std::thread::spawn(move || {
            // Create a new runtime for this thread
            let rt = tokio::runtime::Builder::new_current_thread()
                .enable_all()
                .build()
                .expect("Failed to build runtime");

            // Run the faucet on this thread's runtime
            rt.block_on(async {
                run_faucet_command(Cli {
                    command: crate::Command::Start {
                        endpoint: endpoint_clone,
                        network: FaucetNetwork::Testnet,
                        node_url: stub_node_url,
                        timeout: Duration::from_millis(5000),
                        asset_amounts: vec![100, 500, 1000],
                        api_keys: vec![],
                        pow_secret: None,
                        pow_challenge_lifetime: Duration::from_secs(30),
                        pow_cleanup_interval: Duration::from_secs(1),
                        pow_growth_rate: NonZeroUsize::new(1).unwrap(),
                        pow_baseline: 12,
                        faucet_account_path: faucet_account_path.clone(),
                        remote_tx_prover_url: None,
                        open_telemetry: false,
                        store_path: PathBuf::from("faucet_client_store.sqlite3"),
                    },
                })
                .await
                .unwrap();
            });
        });

        // Wait for faucet to be up
        let endpoint = Url::parse("http://localhost:8080").unwrap();
        let addr = endpoint.to_socket().unwrap();
        let start = Instant::now();
        let timeout = Duration::from_secs(10);
        loop {
            match tokio::net::TcpStream::connect(addr).await {
                Ok(_) => break,
                Err(_) if start.elapsed() < timeout => {
                    sleep(Duration::from_millis(200)).await;
                },
                Err(e) => panic!("faucet never became reachable: {e}"),
            }
        }

        endpoint
    }

    async fn start_fantoccini_client() -> fantoccini::Client {
        // Start chromedriver. This requires having chromedriver and chrome installed
        let chromedriver_port = "57708";
        let mut chromedriver = tokio::process::Command::new("chromedriver")
            .arg(format!("--port={chromedriver_port}"))
            .stdout(Stdio::piped())
            .kill_on_drop(true)
            .spawn()
            .expect("failed to start chromedriver");
        let stdout = chromedriver.stdout.take().unwrap();
        tokio::spawn(
            async move { chromedriver.wait().await.expect("chromedriver process failed") },
        );
        // Wait for chromedriver to be running
        let mut reader = tokio::io::BufReader::new(stdout).lines();
        while let Some(line) = reader.next_line().await.unwrap() {
            if line.contains("ChromeDriver was started successfully") {
                break;
            }
        }

        // Start fantoccini client
        ClientBuilder::native()
            .capabilities(
                [(
                    "goog:chromeOptions".to_string(),
                    json!({"args": ["--headless", "--disable-gpu", "--no-sandbox"]}),
                )]
                .into_iter()
                .collect::<Map<_, _>>(),
            )
            .connect(&format!("http://localhost:{chromedriver_port}"))
            .await
            .expect("failed to connect to WebDriver")
    }
}<|MERGE_RESOLUTION|>--- conflicted
+++ resolved
@@ -421,11 +421,7 @@
 
         // Fill in the account address
         client
-<<<<<<< HEAD
-            .find(fantoccini::Locator::Css("#recipientAddress"))
-=======
             .find(fantoccini::Locator::Css("#recipient-address"))
->>>>>>> 691c1124
             .await
             .unwrap()
             .send_keys("mtst1qrvhealccdyj7gqqqrlxl4n4f53uxwaw")
@@ -434,22 +430,14 @@
 
         // Select the first asset amount option
         client
-<<<<<<< HEAD
-            .find(fantoccini::Locator::Css("#tokenAmount"))
-=======
             .find(fantoccini::Locator::Css("#token-amount"))
->>>>>>> 691c1124
             .await
             .unwrap()
             .click()
             .await
             .unwrap();
         client
-<<<<<<< HEAD
-            .find(fantoccini::Locator::Css("#tokenAmount option"))
-=======
             .find(fantoccini::Locator::Css("#token-amount option"))
->>>>>>> 691c1124
             .await
             .unwrap()
             .click()
@@ -458,11 +446,7 @@
 
         // Click the public note button
         client
-<<<<<<< HEAD
-            .find(fantoccini::Locator::Css("#sendPublicButton"))
-=======
             .find(fantoccini::Locator::Css("#send-public-button"))
->>>>>>> 691c1124
             .await
             .unwrap()
             .click()
@@ -490,12 +474,7 @@
 
         // Verify the received events
         assert!(!captured_events.is_empty(), "Took too long to capture any events");
-<<<<<<< HEAD
-        let note_event = captured_events.iter().find(|event| event["type"] == "note").unwrap();
-=======
-        assert!(captured_events.iter().any(|event| event["type"] == "update"));
         let note_event = captured_events.iter().find(|event| event["type"] == "minted").unwrap();
->>>>>>> 691c1124
         let note_data: serde_json::Value =
             serde_json::from_str(note_event["data"].as_str().unwrap()).unwrap();
         assert!(note_data["note_id"].is_string());
