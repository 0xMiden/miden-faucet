mod api;
mod api_key;
mod logging;
mod network;
#[cfg(test)]
mod testing;

use std::path::PathBuf;
use std::sync::Arc;
use std::time::Duration;

use anyhow::Context;
use clap::{Parser, Subcommand};
use miden_client::account::component::{AuthRpoFalcon512, BasicFungibleFaucet};
use miden_client::account::{
    Account,
    AccountBuilder,
    AccountFile,
    AccountStorageMode,
    AccountType,
};
use miden_client::asset::TokenSymbol;
use miden_client::auth::AuthSecretKey;
use miden_client::crypto::RpoRandomCoin;
use miden_client::crypto::rpo_falcon512::SecretKey;
use miden_client::rpc::Endpoint;
use miden_client::{Felt, Word};
use miden_client_sqlite_store::SqliteStore;
use miden_faucet_lib::types::AssetAmount;
use miden_faucet_lib::{Faucet, FaucetConfig};
use miden_pow_rate_limiter::PoWRateLimiterConfig;
use rand::{Rng, SeedableRng};
use rand_chacha::ChaCha20Rng;
use tokio::sync::mpsc;
use url::Url;

use crate::api::Server;
use crate::api_key::ApiKey;
use crate::logging::OpenTelemetry;
use crate::network::FaucetNetwork;

// CONSTANTS
// =================================================================================================

pub const REQUESTS_QUEUE_SIZE: usize = 1000;
const COMPONENT: &str = "miden-faucet-server";

const ENV_ENDPOINT: &str = "MIDEN_FAUCET_ENDPOINT";
const ENV_NETWORK: &str = "MIDEN_FAUCET_NETWORK";
const ENV_NODE_URL: &str = "MIDEN_FAUCET_NODE_URL";
const ENV_TIMEOUT: &str = "MIDEN_FAUCET_TIMEOUT";
const ENV_MAX_CLAIMABLE_AMOUNT: &str = "MIDEN_FAUCET_MAX_CLAIMABLE_AMOUNT";
const ENV_REMOTE_TX_PROVER_URL: &str = "MIDEN_FAUCET_REMOTE_TX_PROVER_URL";
const ENV_POW_SECRET: &str = "MIDEN_FAUCET_POW_SECRET";
const ENV_POW_CHALLENGE_LIFETIME: &str = "MIDEN_FAUCET_POW_CHALLENGE_LIFETIME";
const ENV_POW_CLEANUP_INTERVAL: &str = "MIDEN_FAUCET_POW_CLEANUP_INTERVAL";
const ENV_POW_GROWTH_RATE: &str = "MIDEN_FAUCET_POW_GROWTH_RATE";
const ENV_POW_BASELINE: &str = "MIDEN_FAUCET_POW_BASELINE";
const ENV_BASE_AMOUNT: &str = "MIDEN_FAUCET_BASE_AMOUNT";
const ENV_API_KEYS: &str = "MIDEN_FAUCET_API_KEYS";
const ENV_ENABLE_OTEL: &str = "MIDEN_FAUCET_ENABLE_OTEL";
const ENV_STORE: &str = "MIDEN_FAUCET_STORE";
const ENV_EXPLORER_URL: &str = "MIDEN_FAUCET_EXPLORER_URL";
const ENV_BATCH_SIZE: &str = "MIDEN_FAUCET_BATCH_SIZE";

// COMMANDS
// ================================================================================================

#[derive(Parser)]
#[command(version, about, long_about = None)]
pub struct Cli {
    #[command(subcommand)]
    pub command: Command,
}

#[allow(clippy::large_enum_variant)]
#[derive(Subcommand)]
pub enum Command {
    /// Initialize the faucet with a new or existing account.
    Init {
        #[clap(flatten)]
        config: ClientConfig,

        /// Symbol of the new token.
        #[arg(
            short,
            long,
            value_name = "STRING",
            required_unless_present = "import_account_path"
        )]
        token_symbol: Option<String>,

        /// Decimals of the new token.
        #[arg(short, long, value_name = "U8", required_unless_present = "import_account_path")]
        decimals: Option<u8>,

        /// Max supply of the new token (in base units).
        #[arg(short, long, value_name = "U64", required_unless_present = "import_account_path")]
        max_supply: Option<u64>,

        /// Set an existing faucet account file to use, instead of creating a new account.
        #[arg(long = "import", value_name = "FILE", conflicts_with_all = ["token_symbol", "decimals", "max_supply"])]
        import_account_path: Option<PathBuf>,

        /// Whether to deploy the faucet account to the node.
        #[arg(short, long, value_name = "BOOL", default_value_t = false)]
        deploy: bool,
    },

    /// Generate an API key that can be used by the faucet.
    ///
    /// Prints out the generated API key to stdout. Keys can then be supplied to the faucet via the
    /// `--api-keys` flag or `MIDEN_FAUCET_API_KEYS` env var of the `start` command.
    CreateApiKey,

    /// Start the faucet server
    Start {
        #[clap(flatten)]
        config: ClientConfig,

        /// Endpoint of the faucet in the format `<ip>:<port>`.
        #[arg(long = "endpoint", value_name = "URL", env = ENV_ENDPOINT)]
        endpoint: Url,

        /// The maximum amount of assets' base units that can be dispersed on each request.
        #[arg(long = "max-claimable-amount", value_name = "U64", env = ENV_MAX_CLAIMABLE_AMOUNT, default_value = "1000000000")]
        max_claimable_amount: u64,

        /// The secret to be used by the server to sign the `PoW` challenges. This should NOT be
        /// shared.
        #[arg(long = "pow-secret", value_name = "STRING", default_value = "", env = ENV_POW_SECRET)]
        pow_secret: String,

        /// The duration during which the `PoW` challenges are valid. Changing this will affect the
        /// rate limiting, since it works by rejecting new submissions while the previous submitted
        /// challenge is still valid.
        #[arg(long = "pow-challenge-lifetime", value_name = "DURATION", env = ENV_POW_CHALLENGE_LIFETIME, default_value = "30s", value_parser = humantime::parse_duration)]
        pow_challenge_lifetime: Duration,

        /// Defines how quickly the `PoW` difficulty grows with the number of requests. The number
        /// of active challenges gets multiplied by the growth rate to compute the load
        /// difficulty.
        ///
        /// Meaning, the difficulty bits of the challenge will increase approximately by
        /// `log2(growth_rate * num_active_challenges)`.
        #[arg(long = "pow-growth-rate", value_name = "F64", env = ENV_POW_GROWTH_RATE, default_value = "0.1")]
        pow_growth_rate: f64,

        /// The interval at which the `PoW` challenge cache is cleaned up.
        #[arg(long = "pow-cleanup-interval", value_name = "DURATION", env = ENV_POW_CLEANUP_INTERVAL, default_value = "2s", value_parser = humantime::parse_duration)]
        pow_cleanup_interval: Duration,

        /// The baseline for the `PoW` challenges. This sets the `PoW` difficulty (in bits) that a
        /// a challenge will have when there are no requests against the faucet. It must be between
        /// 0 and 32.
        #[arg(value_parser = clap::value_parser!(u8).range(0..=32))]
        #[arg(long = "pow-baseline", value_name = "U8", env = ENV_POW_BASELINE, default_value = "16")]
        pow_baseline: u8,

        /// The baseline amount for token requests (in base units). Requests for greater amounts
        /// would require higher level of `PoW`.
        ///
        /// The request complexity for challenges is computed as: `request_complexity = (amount /
        /// base_amount) + 1`
        #[arg(long = "base-amount", value_name = "U64", env = ENV_BASE_AMOUNT, default_value = "100000000")]
        base_amount: u64,

        /// Comma-separated list of API keys.
        #[arg(long = "api-keys", value_name = "STRING", env = ENV_API_KEYS, num_args = 1.., value_delimiter = ',')]
        api_keys: Vec<String>,

        /// Enables the exporting of traces for OpenTelemetry.
        ///
        /// This can be further configured using environment variables as defined in the official
        /// OpenTelemetry documentation. See our operator manual for further details.
        #[arg(long = "enable-otel", value_name = "BOOL", default_value_t = false, env = ENV_ENABLE_OTEL)]
        open_telemetry: bool,

        /// Explorer URL.
        #[arg(long = "explorer-url", value_name = "URL", env = ENV_EXPLORER_URL)]
        explorer_url: Option<Url>,

        /// The maximum number of requests to process in each batch. Each batch is processed in a
        /// single transaction.
        #[arg(long = "batch-size", value_name = "USIZE", default_value = "32", env = ENV_BATCH_SIZE)]
        batch_size: usize,
    },
}

/// Configuration for the faucet client.
#[derive(Parser, Debug, Clone)]
pub struct ClientConfig {
    /// Path to the `SQLite` store.
    #[arg(long = "store", value_name = "FILE", default_value = "faucet_client_store.sqlite3", env = ENV_STORE)]
    store_path: PathBuf,

    /// Timeout for attempting to connect to the node.
    #[arg(long = "timeout", value_name = "DURATION", default_value = "5s", env = ENV_TIMEOUT, value_parser = humantime::parse_duration)]
    timeout: Duration,

    /// Network configuration to use. Options are `devnet`, `testnet`, `localhost` or a custom
    /// network. It is used to display the correct bech32 addresses in the UI.
    #[arg(long = "network", value_name = "NETWORK", default_value = "localhost", env = ENV_NETWORK)]
    network: FaucetNetwork,

    /// Endpoint of the remote transaction prover in the format `<protocol>://<host>[:<port>]`.
    #[arg(long = "remote-tx-prover-url", value_name = "URL", env = ENV_REMOTE_TX_PROVER_URL)]
    remote_tx_prover_url: Option<Url>,

    /// Node RPC gRPC endpoint in the format `http://<host>[:<port>]`. If not set, the url is derived
    /// from the specified network.
    #[arg(long = "node-url", value_name = "URL", env = ENV_NODE_URL)]
    node_url: Option<Url>,
}

impl Command {
    fn open_telemetry(&self) -> OpenTelemetry {
        if match *self {
            Command::Start { open_telemetry, .. } => open_telemetry,
            _ => false,
        } {
            OpenTelemetry::Enabled
        } else {
            OpenTelemetry::Disabled
        }
    }
}

// MAIN
// =================================================================================================

#[tokio::main]
async fn main() -> anyhow::Result<()> {
    let cli = Cli::parse();

    // Configure tracing with optional OpenTelemetry exporting support.
    let _otel_guard = logging::setup_tracing(cli.command.open_telemetry())
        .context("failed to initialize logging")?;

    Box::pin(run_faucet_command(cli)).await
}

#[allow(clippy::too_many_lines)]
async fn run_faucet_command(cli: Cli) -> anyhow::Result<()> {
    // Note: open-telemetry is handled in main.
    match cli.command {
        Command::Init {
            config:
                ClientConfig {
                    node_url,
                    timeout,
                    remote_tx_prover_url,
                    network,
                    store_path,
                },
            token_symbol,
            decimals,
            max_supply,
            import_account_path,
            deploy,
        } => {
            let (account, secret) = if let Some(account_path) = import_account_path {
                // Import existing faucet account
                let account_data = AccountFile::read(account_path)
                    .context("failed to read account data from file")?;
                let secret = account_data
                    .auth_secret_keys
                    .first()
                    .context("auth secret key is required")?
                    .clone();
                (account_data.account, secret)
            } else {
                println!("Generating new faucet account. This may take a few seconds...");
                let token_symbol =
                    token_symbol.expect("token_symbol should be present when not importing");
                let decimals = decimals.expect("decimals should be present when not importing");
                let max_supply =
                    max_supply.expect("max_supply should be present when not importing");
                create_faucet_account(token_symbol.as_str(), max_supply, decimals)?
            };
            let node_endpoint = parse_node_endpoint(node_url, &network)?;
            let faucet_config = FaucetConfig {
                store_path,
                node_endpoint,
                network_id: network.to_network_id()?,
                timeout,
                remote_tx_prover_url,
            };
            Box::pin(Faucet::init(&faucet_config, account, &secret, deploy))
                .await
                .context("failed to initialize faucet")?;

            println!("Faucet account successfully initialized");
        },

        Command::CreateApiKey => {
            let mut rng = ChaCha20Rng::from_seed(rand::random());
            let key = ApiKey::generate(&mut rng).encode();
            println!("{key}");
        },

        Command::Start {
            config:
                ClientConfig {
                    node_url,
                    timeout,
                    remote_tx_prover_url,
                    network,
                    store_path,
                },
            endpoint,
            max_claimable_amount,
            pow_secret,
            pow_challenge_lifetime,
            pow_cleanup_interval,
            pow_growth_rate,
            pow_baseline,
            base_amount,
            api_keys,
            open_telemetry: _,
            explorer_url,
            batch_size,
        } => {
            let node_endpoint = parse_node_endpoint(node_url, &network)?;
            let config = FaucetConfig {
                store_path: store_path.clone(),
                node_endpoint,
                network_id: network.to_network_id()?,
                timeout,
                remote_tx_prover_url,
            };
            let faucet = Faucet::load(&config).await.context("failed to load faucet")?;

            let store =
                Arc::new(SqliteStore::new(store_path).await.context("failed to create store")?);

            // Maximum of 1000 requests in-queue at once. Overflow is rejected for faster feedback.
            let (tx_mint_requests, rx_mint_requests) = mpsc::channel(REQUESTS_QUEUE_SIZE);

            let api_keys = api_keys
                .iter()
                .map(|k| ApiKey::decode(k))
                .collect::<Result<Vec<_>, _>>()
                .context("failed to decode API keys")?;
            let max_claimable_amount = AssetAmount::new(max_claimable_amount)?;
            let rate_limiter_config = PoWRateLimiterConfig {
                challenge_lifetime: pow_challenge_lifetime,
                cleanup_interval: pow_cleanup_interval,
                growth_rate: pow_growth_rate,
                baseline: pow_baseline,
            };

            let faucet_account = faucet.faucet_account().await?;
            let faucet_component = BasicFungibleFaucet::try_from(&faucet_account)?;
            let max_supply = AssetAmount::new(faucet_component.max_supply().as_int())?;
            let decimals = faucet_component.decimals();

            let server = Server::new(
                faucet.faucet_id(),
                decimals,
                max_supply,
                faucet.issuance(),
                max_claimable_amount,
                base_amount,
                tx_mint_requests,
                pow_secret.as_str(),
                rate_limiter_config,
                &api_keys,
                store,
                explorer_url,
            );

            // Use select to concurrently:
            // - Run and wait for the faucet (on current thread)
            // - Run and wait for server (in a spawned task)
            let faucet_future = faucet.run(rx_mint_requests, batch_size);
            let server_future = async {
                let server_handle =
                    tokio::spawn(
                        async move { server.serve(endpoint).await.context("server failed") },
                    );
                server_handle.await.context("failed to join server task")?
            };

            tokio::select! {
                server_result = server_future => {
                    // If server completes first, return its result
                    server_result.context("server failed")
                },
                faucet_result = faucet_future => {
                    // Faucet completed, return its result
                    faucet_result.context("faucet failed")
                },
            }?;
        },
    }

    Ok(())
}

// UTILITIES
// =================================================================================================

/// Parses the node endpoint from the cli arguments. If an explicit url is provided, it is used.
/// Otherwise, it is derived from the specified network.
fn parse_node_endpoint(node_url: Option<Url>, network: &FaucetNetwork) -> anyhow::Result<Endpoint> {
    let url = if let Some(node_url) = node_url {
        node_url.to_string()
    } else {
        network
            .to_rpc_endpoint()
            .context("no node url provided for the custom network")?
    };

    Endpoint::try_from(url.as_str())
        .map_err(anyhow::Error::msg)
        .with_context(|| format!("failed to parse node url: {url}"))
}

/// Creates a new faucet account from the given parameters.
fn create_faucet_account(
    token_symbol: &str,
    max_supply: u64,
    decimals: u8,
) -> anyhow::Result<(Account, AuthSecretKey)> {
    let mut rng = ChaCha20Rng::from_seed(rand::random());
    let secret = {
        let auth_seed: [u64; 4] = rng.random();
        let rng_seed = Word::from(auth_seed.map(Felt::new));
        SecretKey::with_rng(&mut RpoRandomCoin::new(rng_seed))
    };

    let symbol = TokenSymbol::try_from(token_symbol).context("failed to parse token symbol")?;
    let max_supply = Felt::try_from(max_supply)
        .map_err(anyhow::Error::msg)
        .context("max supply value is greater than or equal to the field modulus")?;

    let account = AccountBuilder::new(rng.random())
        .account_type(AccountType::FungibleFaucet)
        .storage_mode(AccountStorageMode::Public)
        .with_component(BasicFungibleFaucet::new(symbol, decimals, max_supply)?)
        .with_auth_component(AuthRpoFalcon512::new(secret.public_key()))
        .build()
        .context("failed to create basic fungible faucet account")?;

    Ok((account, AuthSecretKey::RpoFalcon512(secret)))
}

// INTEGRATION TESTS
// ================================================================================================

#[cfg(test)]
mod tests {
    use std::env::temp_dir;
    use std::process::Stdio;
    use std::str::FromStr;
    use std::time::{Duration, Instant};

    use fantoccini::ClientBuilder;
    use miden_client::account::{
        AccountId,
        AccountIdAddress,
        Address,
        AddressInterface,
        NetworkId,
    };
    use serde_json::{Map, json};
    use tokio::io::AsyncBufReadExt;
    use tokio::net::TcpListener;
    use tokio::time::sleep;
    use url::Url;

    use crate::network::FaucetNetwork;
    use crate::testing::stub_rpc_api::serve_stub;
    use crate::{Cli, ClientConfig, run_faucet_command};

    /// This test starts a stub node, a faucet connected to the stub node, and a chromedriver
    /// to test the faucet website. It then loads the website, mints tokens, and checks that all the
    /// requests returned status 200.
    #[tokio::test]
    async fn frontend_mint_tokens() {
        let stub_node_url = run_stub_node().await;
        let website_url = run_faucet_server(stub_node_url).await;
        let client = start_fantoccini_client().await;

        // Open the website
        client.goto(website_url.as_str()).await.unwrap();

        let title = client.title().await.unwrap();
        assert_eq!(title, "Miden Faucet");

        let network_id = NetworkId::Testnet;
        let account_id = AccountId::try_from(0).unwrap();
        let address =
            Address::from(AccountIdAddress::new(account_id, AddressInterface::BasicWallet));
        let address_bech32 = address.to_bech32(network_id);

        // Fill in the account address
        client
            .find(fantoccini::Locator::Css("#recipient-address"))
            .await
            .unwrap()
            .send_keys(&address_bech32)
            .await
            .unwrap();

        // Select the first asset amount option
        client
            .find(fantoccini::Locator::Css("#token-amount"))
            .await
            .unwrap()
            .click()
            .await
            .unwrap();
        client
            .find(fantoccini::Locator::Css("#token-amount option"))
            .await
            .unwrap()
            .click()
            .await
            .unwrap();

        // Click the public note button
        client
            .find(fantoccini::Locator::Css("#send-public-button"))
            .await
            .unwrap()
            .click()
            .await
            .unwrap();

        // Execute a script to get all the failed requests
        let script = r"
            let errors = [];
            performance.getEntriesByType('resource').forEach(entry => {
                if (entry.responseStatus && entry.responseStatus >= 400) {
                    errors.push({url: entry.name, status: entry.responseStatus});
                }
            });
            return errors;
        ";
        let failed_requests = client.execute(script, vec![]).await.unwrap();

        // Verify all requests are successful
        assert!(failed_requests.as_array().unwrap().is_empty());

        client.close().await.unwrap();
    }

<<<<<<< HEAD
    async fn start_test_faucet() -> Url {
        let stub_node_url = Url::from_str("http://localhost:50051").unwrap();
        let config = ClientConfig {
            node_url: Some(stub_node_url.clone()),
            timeout: Duration::from_millis(5000),
            network: FaucetNetwork::Localhost,
            store_path: temp_dir().join("test_store.sqlite3"),
            remote_tx_prover_url: None,
        };

        // Start the stub node
        tokio::spawn(async move {
            serve_stub(&stub_node_url).await.expect("failed to start stub node");
=======
    // TESTING HELPERS
    // ---------------------------------------------------------------------------------------------

    async fn run_stub_node() -> Url {
        let listener = TcpListener::bind("127.0.0.1:0").await.unwrap();
        let listener_addr = listener.local_addr().unwrap();
        let stub_node_url = Url::from_str(&format!("http://{listener_addr}")).unwrap();
        tokio::spawn({
            let stub_node_url = stub_node_url.clone();
            async move { serve_stub(&stub_node_url).await.unwrap() }
>>>>>>> ebed37fe
        });
        stub_node_url
    }

<<<<<<< HEAD
        // Create faucet account and initialize the faucet
=======
    async fn run_faucet_server(stub_node_url: Url) -> Url {
        let faucet_account_path = temp_dir().join("faucet.mac");
>>>>>>> ebed37fe
        Box::pin(run_faucet_command(Cli {
            command: crate::Command::Init {
                config: config.clone(),
                token_symbol: Some("TEST".to_owned()),
                decimals: Some(6),
                max_supply: Some(1_000_000_000_000),
                import_account_path: None,
                deploy: false,
            },
        }))
        .await
        .expect("failed to create faucet account");

        // Use std::thread to launch faucet - avoids Send requirements
        let endpoint = "http://localhost:8080";
        std::thread::spawn(move || {
            // Create a new runtime for this thread
            let rt = tokio::runtime::Builder::new_current_thread()
                .enable_all()
                .build()
                .expect("Failed to build runtime");

            // Run the faucet on this thread's runtime
            rt.block_on(async {
                Box::pin(run_faucet_command(Cli {
                    command: crate::Command::Start {
<<<<<<< HEAD
                        config,
                        endpoint: endpoint_clone,
=======
                        endpoint: Url::parse(endpoint).unwrap(),
                        node_url: stub_node_url,
                        timeout: Duration::from_millis(5000),
>>>>>>> ebed37fe
                        max_claimable_amount: 1_000_000_000,
                        api_keys: vec![],
                        pow_secret: "test".to_string(),
                        pow_challenge_lifetime: Duration::from_secs(30),
                        pow_cleanup_interval: Duration::from_secs(1),
                        pow_growth_rate: 1.0,
                        pow_baseline: 12,
                        base_amount: 100_000,
                        open_telemetry: false,
                        explorer_url: None,
                        batch_size: 8,
                    },
                }))
                .await
                .expect("failed to start faucet");
            });
        });

        // Wait for faucet to be up
        let endpoint = Url::parse(endpoint).unwrap();
        let addrs = endpoint.socket_addrs(|| None).unwrap();
        let start = Instant::now();
        let timeout = Duration::from_secs(10);
        loop {
            match tokio::net::TcpStream::connect(&addrs[..]).await {
                Ok(_) => break,
                Err(_) if start.elapsed() < timeout => {
                    sleep(Duration::from_millis(200)).await;
                },
                Err(e) => panic!("faucet never became reachable: {e}"),
            }
        }

        endpoint
    }

    async fn start_fantoccini_client() -> fantoccini::Client {
        // Start chromedriver. This requires having chromedriver and chrome installed
        let chromedriver_port = "57708";
        let mut chromedriver = tokio::process::Command::new("chromedriver")
            .arg(format!("--port={chromedriver_port}"))
            .stdout(Stdio::piped())
            .kill_on_drop(true)
            .spawn()
            .expect("failed to start chromedriver");
        let stdout = chromedriver.stdout.take().unwrap();
        tokio::spawn(
            async move { chromedriver.wait().await.expect("chromedriver process failed") },
        );
        // Wait for chromedriver to be running
        let mut reader = tokio::io::BufReader::new(stdout).lines();
        while let Some(line) = reader.next_line().await.unwrap() {
            if line.contains("ChromeDriver was started successfully") {
                break;
            }
        }

        // Start fantoccini client
        ClientBuilder::native()
            .capabilities(
                [(
                    "goog:chromeOptions".to_string(),
                    json!({"args": ["--headless", "--disable-gpu", "--no-sandbox"]}),
                )]
                .into_iter()
                .collect::<Map<_, _>>(),
            )
            .connect(&format!("http://localhost:{chromedriver_port}"))
            .await
            .expect("failed to connect to WebDriver")
    }
}<|MERGE_RESOLUTION|>--- conflicted
+++ resolved
@@ -547,9 +547,21 @@
         client.close().await.unwrap();
     }
 
-<<<<<<< HEAD
-    async fn start_test_faucet() -> Url {
-        let stub_node_url = Url::from_str("http://localhost:50051").unwrap();
+    // TESTING HELPERS
+    // ---------------------------------------------------------------------------------------------
+
+    async fn run_stub_node() -> Url {
+        let listener = TcpListener::bind("127.0.0.1:0").await.unwrap();
+        let listener_addr = listener.local_addr().unwrap();
+        let stub_node_url = Url::from_str(&format!("http://{listener_addr}")).unwrap();
+        tokio::spawn({
+            let stub_node_url = stub_node_url.clone();
+            async move { serve_stub(&stub_node_url).await.unwrap() }
+        });
+        stub_node_url
+    }
+
+    async fn run_faucet_server(stub_node_url: Url) -> Url {
         let config = ClientConfig {
             node_url: Some(stub_node_url.clone()),
             timeout: Duration::from_millis(5000),
@@ -558,31 +570,6 @@
             remote_tx_prover_url: None,
         };
 
-        // Start the stub node
-        tokio::spawn(async move {
-            serve_stub(&stub_node_url).await.expect("failed to start stub node");
-=======
-    // TESTING HELPERS
-    // ---------------------------------------------------------------------------------------------
-
-    async fn run_stub_node() -> Url {
-        let listener = TcpListener::bind("127.0.0.1:0").await.unwrap();
-        let listener_addr = listener.local_addr().unwrap();
-        let stub_node_url = Url::from_str(&format!("http://{listener_addr}")).unwrap();
-        tokio::spawn({
-            let stub_node_url = stub_node_url.clone();
-            async move { serve_stub(&stub_node_url).await.unwrap() }
->>>>>>> ebed37fe
-        });
-        stub_node_url
-    }
-
-<<<<<<< HEAD
-        // Create faucet account and initialize the faucet
-=======
-    async fn run_faucet_server(stub_node_url: Url) -> Url {
-        let faucet_account_path = temp_dir().join("faucet.mac");
->>>>>>> ebed37fe
         Box::pin(run_faucet_command(Cli {
             command: crate::Command::Init {
                 config: config.clone(),
@@ -609,14 +596,8 @@
             rt.block_on(async {
                 Box::pin(run_faucet_command(Cli {
                     command: crate::Command::Start {
-<<<<<<< HEAD
                         config,
-                        endpoint: endpoint_clone,
-=======
                         endpoint: Url::parse(endpoint).unwrap(),
-                        node_url: stub_node_url,
-                        timeout: Duration::from_millis(5000),
->>>>>>> ebed37fe
                         max_claimable_amount: 1_000_000_000,
                         api_keys: vec![],
                         pow_secret: "test".to_string(),
