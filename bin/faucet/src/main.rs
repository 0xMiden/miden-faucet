--- conflicted
+++ resolved
@@ -362,11 +362,7 @@
 
     use fantoccini::ClientBuilder;
     use miden_client::account::{
-        AccountId,
-        AccountIdAddress,
-        Address,
-        AddressInterface,
-        NetworkId,
+        AccountId, AccountIdAddress, Address, AddressInterface, NetworkId,
     };
     use serde_json::{Map, json};
     use tokio::io::AsyncBufReadExt;
@@ -501,10 +497,7 @@
                         remote_tx_prover_url: None,
                         open_telemetry: false,
                         store_path: temp_dir().join("test_store.sqlite3"),
-<<<<<<< HEAD
-=======
                         explorer_url: None,
->>>>>>> f1d101e6
                     },
                 }))
                 .await
