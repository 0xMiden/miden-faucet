--- conflicted
+++ resolved
@@ -228,17 +228,13 @@
                 timeout,
                 remote_tx_prover_url,
             )
-<<<<<<< HEAD
-            .await?;
+            .await
+            .context("failed to load faucet")?;
 
             let decimals = faucet_component.decimals();
             let max_supply = faucet_component.max_supply().as_int() / 10u64.pow(decimals.into());
             let claimed_supply = faucet.get_claimed_supply().await? / 10u64.pow(decimals.into());
 
-=======
-            .await
-            .context("failed to load faucet")?;
->>>>>>> 5c00e157
             let store =
                 Arc::new(SqliteStore::new(store_path).await.context("failed to create store")?);
 
