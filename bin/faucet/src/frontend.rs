--- conflicted
+++ resolved
@@ -13,18 +13,11 @@
 use crate::COMPONENT;
 
 /// Serves the frontend API endpoints.
-<<<<<<< HEAD
-pub async fn serve_frontend(url: Url, backend_url: Url, node_url: Url) -> anyhow::Result<()> {
+pub async fn serve_frontend(url: Url, api_url: Url, node_url: Url) -> anyhow::Result<()> {
     let config_json = Json(
         serde_json::json!({
-            "backend_url": backend_url.to_string().trim_end_matches('/'),
+            "api_url": api_url.to_string().trim_end_matches('/'),
             "node_url": node_url.to_string().trim_end_matches('/'),
-=======
-pub async fn serve_frontend(url: Url, api_url: Url) -> anyhow::Result<()> {
-    let config_json = Json(
-        serde_json::json!({
-            "api_url": api_url
->>>>>>> 1c222410
         })
         .to_string(),
     );
