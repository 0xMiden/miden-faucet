--- conflicted
+++ resolved
@@ -3,23 +3,6 @@
 use std::time::Duration;
 
 use anyhow::Context;
-<<<<<<< HEAD
-use miden_client::{
-    Client, ClientError, Felt, RemoteTransactionProver, Word,
-    account::{AccountFile, AccountId, NetworkId, component::BasicFungibleFaucet},
-    asset::FungibleAsset,
-    builder::ClientBuilder,
-    crypto::RpoRandomCoin,
-    keystore::FilesystemKeyStore,
-    note::{NoteError, create_p2id_note},
-    rpc::Endpoint,
-    transaction::{
-        LocalTransactionProver, OutputNote, TransactionId, TransactionProver,
-        TransactionRequestBuilder,
-    },
-};
-use rand::{Rng, rng, rngs::StdRng};
-=======
 use miden_client::account::component::BasicFungibleFaucet;
 use miden_client::account::{AccountFile, AccountId, NetworkId};
 use miden_client::asset::FungibleAsset;
@@ -35,11 +18,9 @@
     TransactionProver,
     TransactionRequestBuilder,
 };
-use miden_client::{Client, ClientError, Felt, RemoteTransactionProver};
-use miden_node_utils::crypto::get_rpo_random_coin;
-use rand::rng;
+use miden_client::{Client, ClientError, Felt, RemoteTransactionProver, Word};
 use rand::rngs::StdRng;
->>>>>>> b81118ee
+use rand::{Rng, rng};
 use serde::Serialize;
 use tokio::sync::mpsc::Receiver;
 use tracing::{info, instrument, warn};
