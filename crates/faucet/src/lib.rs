use std::path::PathBuf;
use std::sync::Arc;
use std::time::Duration;

use anyhow::Context;
use miden_client::account::component::{BasicFungibleFaucet, FungibleFaucetExt};
<<<<<<< HEAD
use miden_client::account::{
    Account,
    AccountId,
    AccountIdAddress,
    Address,
    AddressInterface,
    NetworkId,
};
=======
use miden_client::account::{AccountFile, AccountId, Address, NetworkId};
>>>>>>> 2f9172cd
use miden_client::asset::FungibleAsset;
use miden_client::auth::AuthSecretKey;
use miden_client::builder::ClientBuilder;
use miden_client::crypto::{Rpo256, RpoRandomCoin};
use miden_client::keystore::FilesystemKeyStore;
use miden_client::note::{Note, NoteError, NoteId, create_p2id_note};
use miden_client::rpc::{Endpoint, RpcError};
use miden_client::transaction::{
    LocalTransactionProver,
    TransactionId,
    TransactionProver,
    TransactionRequest,
    TransactionRequestBuilder,
    TransactionRequestError,
    TransactionScript,
};
use miden_client::utils::{Deserializable, RwLock};
use miden_client::{Client, ClientError, Felt, RemoteTransactionProver, Word};
use miden_client_sqlite_store::SqliteStore;
use rand::rngs::StdRng;
use rand::{Rng, rng};
use tokio::sync::mpsc::Receiver;
use tracing::{Instrument, error, info, info_span, instrument, warn};
use url::Url;

pub mod requests;
pub mod types;

use crate::requests::{MintError, MintRequest, MintResponse, MintResponseSender};
use crate::types::AssetAmount;

const COMPONENT: &str = "miden-faucet-client";

const TX_SCRIPT: &[u8] = include_bytes!(concat!(env!("OUT_DIR"), "/assets/tx_scripts/mint.txs"));
const KEYSTORE_PATH: &str = "keystore";
const DEFAULT_ACCOUNT_ID_SETTING: &str = "faucet_default_account_id";

// FAUCET CLIENT
// ================================================================================================

/// The faucet's account ID and network ID.
///
/// Used as a type safety mechanism to avoid confusion with user account IDs, and allows us to
/// implement traits.
#[derive(Clone)]
pub struct FaucetId {
    pub account_id: AccountId,
    pub network_id: NetworkId,
}

impl FaucetId {
    pub fn new(account_id: AccountId, network_id: NetworkId) -> Self {
        Self { account_id, network_id }
    }

    pub fn to_bech32(&self) -> String {
        Address::new(self.account_id).encode(self.network_id.clone())
    }
}

/// Stores the current faucet state and handles minting requests.
pub struct Faucet {
    id: FaucetId,
    client: Client<FilesystemKeyStore<StdRng>>,
    tx_prover: Arc<dyn TransactionProver>,
    issuance: Arc<RwLock<AssetAmount>>,
    max_supply: AssetAmount,
    script: TransactionScript,
}

/// Configuration for initializing and loading a faucet.
pub struct FaucetConfig {
    /// The path to the client store file.
    pub store_path: PathBuf,
    /// The endpoint of the node to connect to.
    pub node_endpoint: Endpoint,
    /// The network ID of the node to connect to.
    pub network_id: NetworkId,
    /// The timeout for the node connection.
    pub timeout: Duration,
    /// The remote prover url to use for proving transactions. If set to none, a local transaction
    /// prover is used.
    pub remote_tx_prover_url: Option<Url>,
}

impl Faucet {
    /// Initializes a new faucet client, creating the keystore and the database with the given
    /// account. If set to deploy, an empty transaction is created and submitted to the node.
    pub async fn init(
        config: &FaucetConfig,
        account: Account,
        secret_key: &AuthSecretKey,
        deploy: bool,
    ) -> anyhow::Result<()> {
        let keystore = FilesystemKeyStore::<StdRng>::new(KEYSTORE_PATH.into())
            .context("failed to create keystore")?;
        keystore.add_key(secret_key)?;

        let sqlite_store = SqliteStore::new(config.store_path.clone()).await?;

        let mut client = ClientBuilder::new()
            .grpc_client(&config.node_endpoint, Some(config.timeout.as_millis() as u64))
            .authenticator(Arc::new(keystore))
            .store(Arc::new(sqlite_store))
            .build()
            .await?;

        // We sync to the chain tip before importing the account to avoid matching too many notes
        // tags from the genesis block (in case this is a fresh store).
        client
            .sync_state()
            .instrument(info_span!(target: COMPONENT, "faucet.load.sync_state"))
            .await
            .context("faucet failed to sync state")
            .inspect_err(|err| {
                error!(?err, "failed to sync state");
            })?;

        client.add_account(&account, false).await?;
        client.set_setting(DEFAULT_ACCOUNT_ID_SETTING.to_owned(), account.id()).await?;

        if deploy {
            let mut faucet = Self::load(config).await?;
            let empty_tx_request = TransactionRequestBuilder::new().build()?;
            faucet.submit_new_transaction(empty_tx_request).await?;
        }

<<<<<<< HEAD
        Ok(())
    }

    /// Loads the faucet with the given config.
    ///
    /// The account used is the default account set in the store, that is set on `Faucet::init`.
    #[instrument(target = COMPONENT, name = "faucet.load", fields(account_id), skip_all, err)]
    pub async fn load(config: &FaucetConfig) -> anyhow::Result<Self> {
        let span = tracing::Span::current();
        let mut client = ClientBuilder::new()
            .grpc_client(&config.node_endpoint, Some(config.timeout.as_millis() as u64))
            .filesystem_keystore(KEYSTORE_PATH)
            .store(Arc::new(SqliteStore::new(config.store_path.clone()).await?))
            .build()
            .await
            .context("failed to build client")?;

        let account_id: AccountId = client
            .get_setting(DEFAULT_ACCOUNT_ID_SETTING.to_owned())
            .await?
            .context("no default account id found")?;
        span.record("account_id", account_id.to_hex());

        // Try to update the account state with the node.
        let _ = client.import_account_by_id(account_id).await.inspect(|_| {
            info!("Received faucet account state from the node");
        });

        let record = client.get_account(account_id).await?.context("no account found")?;
        let account = record.account();

        let faucet = BasicFungibleFaucet::try_from(account)?;
        let tx_prover: Arc<dyn TransactionProver> = match config.remote_tx_prover_url.clone() {
=======
        let faucet = BasicFungibleFaucet::try_from(&account)?;
        let tx_prover: Arc<dyn TransactionProver> = match remote_tx_prover_url {
>>>>>>> 2f9172cd
            Some(url) => Arc::new(RemoteTransactionProver::new(url)),
            None => Arc::new(LocalTransactionProver::default()),
        };
        let id = FaucetId::new(account.id(), config.network_id.clone());
        let max_supply = AssetAmount::new(faucet.max_supply().as_int())?;
        let issuance =
            Arc::new(RwLock::new(AssetAmount::new(account.get_token_issuance()?.as_int())?));

        let script = TransactionScript::read_from_bytes(TX_SCRIPT)?;

        Ok(Self {
            id,
            client,
            tx_prover,
            issuance,
            max_supply,
            script,
        })
    }

    /// Runs the faucet minting process until the request source is closed, or it encounters a fatal
    /// error.
    ///
    /// It receives new minting requests and handles them in batches. For each request, it builds a
    /// minting note and updates the issuance counter. A transaction is created and submitted with
    /// all the notes from the batch. A `MintResponse` is sent through each response sender with the
    /// new note id and transaction id.
    ///
    /// Once the available supply is exceeded, any requests that exceed the supply will return an
    /// error. The request stream is closed and the minter shuts down.
    pub async fn run(
        mut self,
        mut requests: Receiver<(MintRequest, MintResponseSender)>,
        batch_size: usize,
    ) -> anyhow::Result<()> {
        let mut buffer = Vec::new();

        while requests.recv_many(&mut buffer, batch_size).await > 0 {
            match self.mint(buffer.drain(..)).await {
                Ok(()) => (),
                Err(error) => {
                    if let Some(ClientError::RpcError(RpcError::ConnectionError(_))) =
                        error.downcast_ref::<ClientError>()
                    {
                        error!(?error, "connection error, discarding batch");
                    } else {
                        anyhow::bail!("failed to mint batch: {error}");
                    }
                },
            }
        }
        info!(target = COMPONENT, "Request stream closed, shutting down minter");

        Ok(())
    }

    /// Mints a batch of requests.
    ///
    /// The requests size is guaranteed to be smaller or equal to the batch size set in
    /// `Faucet::run`.
    #[instrument(parent = None, target = COMPONENT, name = "faucet.mint", skip_all, fields(num_requests, tx_id), err)]
    async fn mint(
        &mut self,
        requests: impl IntoIterator<Item = (MintRequest, MintResponseSender)>,
    ) -> anyhow::Result<()> {
        // We sync before creating the transaction to ensure the state is up to date. If the
        // previous transaction somehow failed to be included in the block, our state would
        // be out of sync.
        self.client
            .sync_state()
            .instrument(info_span!(target: COMPONENT, "faucet.mint.sync_state"))
            .await
            .context("faucet failed to sync state")
            .inspect_err(|err| {
                error!(?err, "failed to sync state");
            })?;

        let span = tracing::Span::current();

        let (valid_requests, response_senders) = self.filter_requests_by_supply(requests);
        span.record("num_requests", valid_requests.len());

        if valid_requests.is_empty() {
            return Ok(());
        }

        // Build notes
        let mut rng = {
            let auth_seed: [u64; 4] = rng().random();
            let rng_seed = Word::from(auth_seed.map(Felt::new));
            RpoRandomCoin::new(rng_seed)
        };
        let notes = build_p2id_notes(&self.faucet_id(), &valid_requests, &mut rng)?;
        let note_ids = notes.iter().map(Note::id).collect::<Vec<_>>();

        // Build and submit transaction
        let tx_request =
            self.create_transaction(notes).context("faucet failed to create transaction")?;
        let tx_id = self
            .submit_new_transaction(tx_request)
            .await
            .context("faucet failed to submit transaction")?;
        span.record("tx_id", tx_id.to_string());

        Self::send_responses(response_senders, note_ids, tx_id);
        Ok(())
    }

    /// Sends a `MintResponse` with the transaction id and note id through each of the response
    /// senders. Any errors while sending the response are ignored.
    #[instrument(target = COMPONENT, name = "faucet.mint.send_responses", skip_all)]
    fn send_responses(
        response_senders: Vec<MintResponseSender>,
        note_ids: Vec<NoteId>,
        tx_id: TransactionId,
    ) {
        for (sender, note_id) in response_senders.into_iter().zip(note_ids) {
            // Ignore errors if the request was dropped.
            let _ = sender.send(Ok(MintResponse { tx_id, note_id }));
        }
    }

    /// Updates the issuance counter for the requested amounts and filters the requests that exceed
    /// the available supply. For the filtered requests, the response sender is notified with an
    /// error.
    ///
    /// Returns a tuple of valid requests and response senders.
    #[instrument(target = COMPONENT, name = "faucet.mint.filter_requests_by_supply", skip_all)]
    fn filter_requests_by_supply(
        &self,
        requests: impl IntoIterator<Item = (MintRequest, MintResponseSender)>,
    ) -> (Vec<MintRequest>, Vec<MintResponseSender>) {
        let mut valid_requests = vec![];
        let mut response_senders = vec![];
        for (request, response_sender) in requests {
            let available_amount = self.available_supply().unwrap_or_default();
            let requested_amount = request.asset_amount;
            if available_amount < requested_amount {
                error!(
                    requested_amount = requested_amount.base_units(),
                    available_amount = available_amount.base_units(),
                    account_id = %request.account_id,
                    "Requested amount exceeds available supply",
                );
                let _ = response_sender.send(Err(MintError::AvailableSupplyExceeded));
                continue;
            }
            valid_requests.push(request);
            response_senders.push(response_sender);
            let mut issuance = self.issuance.write();
            *issuance = issuance
                .checked_add(requested_amount)
                .expect("issuance should never be an invalid amount");
        }
        if self.available_supply().is_none() {
            error!("Faucet has run out of tokens");
        }
        (valid_requests, response_senders)
    }

    /// Creates a transaction that generates the given p2id notes.
    #[instrument(target = COMPONENT, name = "faucet.mint.create_tx", skip_all, err)]
    fn create_transaction(
        &mut self,
        notes: Vec<Note>,
    ) -> Result<TransactionRequest, TransactionRequestError> {
        // Build the transaction
        let expected_output_recipients = notes.iter().map(Note::recipient).cloned().collect();
        let n = notes.len() as u64;
        let mut note_data = vec![Felt::new(n)];
        for note in notes {
            // SAFETY: these are p2id notes with only one fungible asset
            let amount = note.assets().iter().next().unwrap().unwrap_fungible().amount();

            note_data.extend(note.recipient().digest().iter());
            note_data.push(Felt::from(note.metadata().note_type()));
            note_data.push(Felt::from(note.metadata().tag()));
            note_data.push(Felt::new(amount));
        }
        let note_data_commitment = Rpo256::hash_elements(&note_data);
        let advice_map = [(note_data_commitment, note_data)];

        TransactionRequestBuilder::new()
            .custom_script(self.script.clone())
            .extend_advice_map(advice_map)
            .expected_output_recipients(expected_output_recipients)
            .script_arg(note_data_commitment)
            .build()
    }

<<<<<<< HEAD
    /// Executes, proves, and then submits a transaction using the local miden-client.
    /// This results in submitting the transaction to the node and updating the local db to track
    /// the created notes.
    #[instrument(target = COMPONENT, name = "faucet.mint.submit_new_transaction", skip_all, err)]
    async fn submit_new_transaction(
        &mut self,
        tx_request: TransactionRequest,
    ) -> Result<TransactionId, ClientError> {
        // Execute the transaction
        let tx_result = Box::pin(self.client.new_transaction(self.id.account_id, tx_request))
=======
        let tx_result = self
            .client
            .execute_transaction(self.id.account_id, tx_request)
>>>>>>> 2f9172cd
            .instrument(info_span!(target: COMPONENT, "faucet.mint.execute"))
            .await?;
        let tx_id = tx_result.executed_transaction().id();

        let proven_transaction = {
            let remote_proven_transaction = self
                .client
                .prove_transaction_with(&tx_result, self.tx_prover.clone())
                .instrument(info_span!(target: COMPONENT, "faucet.mint.prove_remote"))
                .await;
            match remote_proven_transaction {
                Ok(proven_transaction) => proven_transaction,
                Err(error) => {
                    error!(?error, "Failed to prove transaction with remote prover");
                    self.client
                        .prove_transaction(&tx_result)
                        .instrument(info_span!(target: COMPONENT, "faucet.mint.prove_local"))
                        .await?
                },
            }
        };

        let submission_height = self
            .client
            .submit_proven_transaction(proven_transaction, &tx_result)
            .instrument(info_span!(target: COMPONENT, "faucet.mint.submit_transaction"))
            .await?;

        self.client.apply_transaction(&tx_result, submission_height).await?;

        Ok(tx_id)
    }

    /// Returns the faucet account.
    pub async fn faucet_account(&self) -> Result<Account, ClientError> {
        Ok(self
            .client
            .get_account(self.id.account_id)
            .await?
            .ok_or(ClientError::AccountDataNotFound(self.id.account_id))?
            .account()
            .clone())
    }

    /// Returns the id of the faucet account.
    pub fn faucet_id(&self) -> FaucetId {
        self.id.clone()
    }

    /// Returns the available supply of the faucet.
    pub fn available_supply(&self) -> Option<AssetAmount> {
        self.max_supply.checked_sub(*self.issuance.read())
    }

    /// Returns the amount of tokens issued by the faucet.
    pub fn issuance(&self) -> Arc<RwLock<AssetAmount>> {
        self.issuance.clone()
    }
}

// HELPER FUNCTIONS
// ================================================================================================

/// Builds a collection of `P2ID` notes from a set of mint requests.
///
/// # Errors
///
/// Returns an error if creating any p2id note fails.
#[instrument(target = COMPONENT, name = "faucet.mint.build_notes", skip_all)]
fn build_p2id_notes(
    source: &FaucetId,
    requests: &[MintRequest],
    rng: &mut RpoRandomCoin,
) -> Result<Vec<Note>, NoteError> {
    // If building a note fails, we discard the whole batch. Should never happen, since account
    // ids are validated on the request level.
    let mut notes = Vec::new();
    for request in requests {
        // SAFETY: source is definitely a faucet account, and the amount is valid.
        let asset =
            FungibleAsset::new(source.account_id, request.asset_amount.base_units()).unwrap();
        let note = create_p2id_note(
            source.account_id,
            request.account_id,
            vec![asset.into()],
            request.note_type.into(),
            Felt::default(),
            rng,
        )
        .inspect_err(
            |err| error!(request.account_id=%request.account_id, ?err, "failed to build note"),
        )?;
        notes.push(note);
    }
    Ok(notes)
}

#[cfg(test)]
mod tests {
    use std::env::temp_dir;

    use miden_client::ExecutionOptions;
    use miden_client::account::component::AuthRpoFalcon512;
    use miden_client::account::{AccountBuilder, AccountStorageMode, AccountType};
    use miden_client::asset::TokenSymbol;
    use miden_client::auth::AuthSecretKey;
    use miden_client::crypto::rpo_falcon512::SecretKey;
    use miden_client::store::{NoteFilter, Store};
    use miden_client::testing::MockChain;
    use miden_client::testing::mock::{MockClient, MockRpcApi};
    use miden_client_sqlite_store::SqliteStore;
    use tokio::sync::{mpsc, oneshot};

    use super::*;
    use crate::types::NoteType;

    #[tokio::test]
    async fn batch_requests() {
        let batch_size = 32;

        let (tx_mint_requests, rx_mint_requests) = mpsc::channel(1000);
        let mut receivers = vec![];
        for i in 0..batch_size {
            let (sender, receiver) = oneshot::channel();
            let mint_request = MintRequest {
                account_id: AccountId::try_from(1).unwrap(),
                note_type: if i % 2 == 0 {
                    NoteType::Public
                } else {
                    NoteType::Private
                },
                asset_amount: AssetAmount::new(100_000_000).unwrap(),
            };
            tx_mint_requests.send((mint_request, sender)).await.unwrap();
            receivers.push(receiver);
        }

        let store =
            Arc::new(SqliteStore::new(temp_dir().join("batch_requests.sqlite3")).await.unwrap());
        run_faucet(rx_mint_requests, batch_size, store.clone());

        for receiver in receivers {
            let response = receiver.await.unwrap().unwrap();
            let notes = store.get_output_notes(NoteFilter::Unique(response.note_id)).await.unwrap();
            assert_eq!(notes.len(), 1);
        }
    }

    // TESTING HELPERS
    // ---------------------------------------------------------------------------------------------

    /// Runs a faucet on a separate thread using a mock client.
    fn run_faucet(
        rx_mint_requests: mpsc::Receiver<(MintRequest, MintResponseSender)>,
        batch_size: usize,
        store: Arc<dyn Store>,
    ) {
        let secret = SecretKey::new();
        let symbol = TokenSymbol::new("TEST").unwrap();
        let max_supply = Felt::try_from(1_000_000_000_000_u64).unwrap();
        let account = AccountBuilder::new(rand::random())
            .account_type(AccountType::FungibleFaucet)
            .storage_mode(AccountStorageMode::Public)
            .with_component(BasicFungibleFaucet::new(symbol, 6, max_supply).unwrap())
            .with_auth_component(AuthRpoFalcon512::new(secret.public_key().to_commitment().into()))
            .build()
            .unwrap();
        let key = AuthSecretKey::RpoFalcon512(secret);

        std::thread::spawn(move || {
            // Create a new runtime for this thread
            let rt = tokio::runtime::Builder::new_current_thread()
                .enable_all()
                .enable_io()
                .build()
                .expect("Failed to build runtime");

            // Run the faucet on this thread's runtime
            rt.block_on(async {
                let keystore =
                    FilesystemKeyStore::<StdRng>::new(PathBuf::from("keystore")).unwrap();
                keystore.add_key(&key).unwrap();

                let mut client = MockClient::new(
                    Arc::new(MockRpcApi::new(MockChain::new())),
                    Box::new(RpoRandomCoin::new(Word::empty())),
                    store,
                    Some(Arc::new(keystore)),
                    ExecutionOptions::new(None, 4096, false, false).unwrap(),
                    None,
                    None,
                    None,
                )
                .await
                .unwrap();
                client.ensure_genesis_in_place().await.unwrap();
                client.add_account(&account, false).await.unwrap();
                let faucet = Faucet {
                    id: FaucetId::new(account.id(), NetworkId::Testnet),
                    client,
                    tx_prover: Arc::new(LocalTransactionProver::default()),
                    issuance: Arc::new(RwLock::new(AssetAmount::new(0).unwrap())),
                    max_supply: AssetAmount::new(1_000_000_000_000).unwrap(),
                    script: TransactionScript::read_from_bytes(TX_SCRIPT).unwrap(),
                };
                faucet.run(rx_mint_requests, batch_size).await.unwrap();
            });
        });
    }
}<|MERGE_RESOLUTION|>--- conflicted
+++ resolved
@@ -4,18 +4,7 @@
 
 use anyhow::Context;
 use miden_client::account::component::{BasicFungibleFaucet, FungibleFaucetExt};
-<<<<<<< HEAD
-use miden_client::account::{
-    Account,
-    AccountId,
-    AccountIdAddress,
-    Address,
-    AddressInterface,
-    NetworkId,
-};
-=======
-use miden_client::account::{AccountFile, AccountId, Address, NetworkId};
->>>>>>> 2f9172cd
+use miden_client::account::{Account, AccountId, Address, NetworkId};
 use miden_client::asset::FungibleAsset;
 use miden_client::auth::AuthSecretKey;
 use miden_client::builder::ClientBuilder;
@@ -143,7 +132,6 @@
             faucet.submit_new_transaction(empty_tx_request).await?;
         }
 
-<<<<<<< HEAD
         Ok(())
     }
 
@@ -177,10 +165,6 @@
 
         let faucet = BasicFungibleFaucet::try_from(account)?;
         let tx_prover: Arc<dyn TransactionProver> = match config.remote_tx_prover_url.clone() {
-=======
-        let faucet = BasicFungibleFaucet::try_from(&account)?;
-        let tx_prover: Arc<dyn TransactionProver> = match remote_tx_prover_url {
->>>>>>> 2f9172cd
             Some(url) => Arc::new(RemoteTransactionProver::new(url)),
             None => Arc::new(LocalTransactionProver::default()),
         };
@@ -371,7 +355,6 @@
             .build()
     }
 
-<<<<<<< HEAD
     /// Executes, proves, and then submits a transaction using the local miden-client.
     /// This results in submitting the transaction to the node and updating the local db to track
     /// the created notes.
@@ -381,12 +364,9 @@
         tx_request: TransactionRequest,
     ) -> Result<TransactionId, ClientError> {
         // Execute the transaction
-        let tx_result = Box::pin(self.client.new_transaction(self.id.account_id, tx_request))
-=======
         let tx_result = self
             .client
             .execute_transaction(self.id.account_id, tx_request)
->>>>>>> 2f9172cd
             .instrument(info_span!(target: COMPONENT, "faucet.mint.execute"))
             .await?;
         let tx_id = tx_result.executed_transaction().id();
