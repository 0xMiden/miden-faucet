--- conflicted
+++ resolved
@@ -16,13 +16,8 @@
 use miden_client::store::{NoteFilter, TransactionFilter};
 use miden_client::sync::{StateSync, SyncSummary};
 use miden_client::transaction::{
-    LocalTransactionProver,
-    TransactionId,
-    TransactionProver,
-    TransactionRequest,
-    TransactionRequestBuilder,
-    TransactionRequestError,
-    TransactionScript,
+    LocalTransactionProver, TransactionId, TransactionProver, TransactionRequest,
+    TransactionRequestBuilder, TransactionRequestError, TransactionScript,
 };
 use miden_client::utils::{Deserializable, RwLock};
 use miden_client::{Client, ClientError, Felt, RemoteTransactionProver, Word};
@@ -109,11 +104,7 @@
             .context("failed to create keystore")?;
         keystore.add_key(secret_key)?;
 
-<<<<<<< HEAD
-        let sqlite_store = SqliteStore::new(config.store_path.clone()).await?;
-=======
-        let sqlite_store = Arc::new(SqliteStore::new(store_path).await?);
->>>>>>> 447a7b90
+        let sqlite_store = Arc::new(SqliteStore::new(config.store_path.clone()).await?);
 
         let mut client = ClientBuilder::new()
             .grpc_client(&config.node_endpoint, Some(config.timeout.as_millis() as u64))
@@ -122,30 +113,17 @@
             .build()
             .await?;
 
-        let grpc_client = Arc::new(GrpcClient::new(&endpoint, timeout.as_millis() as u64));
-
-        client.ensure_genesis_in_place().await?;
-
         // We sync to the chain tip before importing the account to avoid matching too many notes
         // tags from the genesis block (in case this is a fresh store).
-<<<<<<< HEAD
-        client
-            .sync_state()
-            .instrument(info_span!(target: COMPONENT, "faucet.load.sync_state"))
-            .await
-            .context("faucet failed to sync state")
-            .inspect_err(|err| {
-                error!(?err, "failed to sync state");
-            })?;
-
-        client.add_account(&account, false).await?;
-        client.set_setting(DEFAULT_ACCOUNT_ID_SETTING.to_owned(), account.id()).await?;
-=======
         let note_screener = NoteScreener::new(sqlite_store.clone());
+        let grpc_client =
+            Arc::new(GrpcClient::new(&config.node_endpoint, config.timeout.as_millis() as u64));
         let state_sync_component =
             StateSync::new(grpc_client.clone(), Arc::new(note_screener), None);
         Self::sync_state(account.id(), &mut client, &state_sync_component).await?;
->>>>>>> 447a7b90
+
+        client.add_account(&account, false).await?;
+        client.set_setting(DEFAULT_ACCOUNT_ID_SETTING.to_owned(), account.id()).await?;
 
         if deploy {
             let mut faucet = Self::load(config).await?;
@@ -195,6 +173,12 @@
             Arc::new(RwLock::new(AssetAmount::new(account.get_token_issuance()?.as_int())?));
 
         let script = TransactionScript::read_from_bytes(TX_SCRIPT)?;
+
+        let note_screener =
+            NoteScreener::new(Arc::new(SqliteStore::new(config.store_path.clone()).await?));
+        let grpc_client =
+            Arc::new(GrpcClient::new(&config.node_endpoint, config.timeout.as_millis() as u64));
+        let state_sync_component = StateSync::new(grpc_client, Arc::new(note_screener), None);
 
         Ok(Self {
             id,
