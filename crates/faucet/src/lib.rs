use std::path::PathBuf;
use std::sync::Arc;
use std::time::Duration;

use anyhow::Context;
use miden_client::account::component::{BasicFungibleFaucet, FungibleFaucetExt};
use miden_client::account::{AccountFile, AccountId, NetworkId};
use miden_client::asset::FungibleAsset;
use miden_client::builder::ClientBuilder;
use miden_client::crypto::RpoRandomCoin;
use miden_client::keystore::FilesystemKeyStore;
use miden_client::note::{Note, NoteError, create_p2id_note};
use miden_client::rpc::Endpoint;
use miden_client::transaction::{
    LocalTransactionProver,
    TransactionId,
    TransactionKernel,
    TransactionProver,
    TransactionRequestBuilder,
    TransactionScript,
};
use miden_client::utils::RwLock;
use miden_client::{Client, ClientError, Felt, RemoteTransactionProver, Word};
use rand::rngs::StdRng;
use rand::{Rng, rng};
use tokio::sync::mpsc::Receiver;
use tracing::{error, info, instrument, warn};
use url::Url;

pub mod requests;
pub mod types;

use crate::requests::{MintError, MintRequest, MintResponse, MintResponseSender};
use crate::types::AssetAmount;

// FAUCET CLIENT
// ================================================================================================

/// The faucet's account ID and network ID.
///
/// Used as a type safety mechanism to avoid confusion with user account IDs, and allows us to
/// implement traits.
#[derive(Clone, Copy)]
pub struct FaucetId {
    pub account_id: AccountId,
    pub network_id: NetworkId,
}

impl FaucetId {
    pub fn new(account_id: AccountId, network_id: NetworkId) -> Self {
        Self { account_id, network_id }
    }

    pub fn to_bech32(&self) -> String {
        self.account_id.to_bech32(self.network_id)
    }
}

/// Stores the current faucet state and handles minting requests.
pub struct Faucet {
    id: FaucetId,
    client: Client<FilesystemKeyStore<StdRng>>,
    tx_prover: Arc<dyn TransactionProver>,
    issuance: Arc<RwLock<AssetAmount>>,
    max_supply: AssetAmount,
    script: TransactionScript,
}

impl Faucet {
    /// Loads the faucet.
    ///
    /// A client is instantiated with the provided store path, node url and timeout. The account is
    /// loaded from the provided account file. If the account is already tracked by the current
    /// store, it is loaded. Otherwise, the account is added from the file state.
    ///
    /// If a remote transaction prover url is provided, it is used to prove transactions. Otherwise,
    /// a local transaction prover is used.
    #[instrument(name = "faucet.load", fields(id), skip_all)]
    pub async fn load(
        store_path: PathBuf,
        network_id: NetworkId,
        account_file: AccountFile,
        node_url: &Url,
        timeout: Duration,
        remote_tx_prover_url: Option<Url>,
    ) -> anyhow::Result<Self> {
        let account = account_file.account;
        tracing::Span::current().record("id", account.id().to_string());

        let keystore = FilesystemKeyStore::<StdRng>::new(PathBuf::from("keystore"))
            .context("failed to create keystore")?;
        for key in account_file.auth_secret_keys {
            keystore.add_key(&key)?;
        }
        let endpoint = Endpoint::try_from(node_url.as_str())
            .map_err(anyhow::Error::msg)
            .with_context(|| format!("failed to parse node url: {node_url}"))?;

        let mut client = ClientBuilder::new()
            .tonic_rpc_client(&endpoint, Some(timeout.as_millis() as u64))
            .authenticator(Arc::new(keystore))
            .sqlite_store(store_path.to_str().context("invalid store path")?)
            .build()
            .await?;

        info!("Fetching faucet state from node");

        let issuance = match client.import_account_by_id(account.id()).await {
            Ok(()) => {
                // SAFETY: if import was successful, the account is tracked by the client
                let record = client.get_account(account.id()).await?.unwrap();
                info!(
                    commitment = %record.account().commitment(),
                    nonce = %record.account().nonce(),
                    "Received faucet account state from the node",
                );
                record.account().get_token_issuance()?
            },
            Err(_) => match client.add_account(&account, account_file.account_seed, false).await {
                Ok(()) => {
                    info!(
                        commitment = %account.commitment(),
                        nonce = %account.nonce(),
                        "Loaded state from account file"
                    );
                    account.get_token_issuance()?
                },
                Err(ClientError::AccountAlreadyTracked(_)) => {
                    // SAFETY: account is tracked, so its present in the db
                    let record = client.get_account(account.id()).await?.unwrap();
                    info!(
                        commitment = %record.account().commitment(),
                        nonce = %record.account().nonce(),
                        "Loaded state from existing local client db"
                    );
                    record.account().get_token_issuance()?
                },
                Err(err) => anyhow::bail!("failed to add account from file: {err}"),
            },
        };

        client.ensure_genesis_in_place().await?;

        let faucet = BasicFungibleFaucet::try_from(&account)?;
        let tx_prover: Arc<dyn TransactionProver> = match remote_tx_prover_url {
            Some(url) => Arc::new(RemoteTransactionProver::new(url)),
            None => Arc::new(LocalTransactionProver::default()),
        };
        let id = FaucetId::new(account.id(), network_id);
        let max_supply = AssetAmount::new(faucet.max_supply().as_int())?;
        let issuance = Arc::new(RwLock::new(AssetAmount::new(issuance.as_int())?));

        let script = Self::compile_script()?;

        Ok(Self {
            id,
            client,
            tx_prover,
            issuance,
            max_supply,
            script,
        })
    }

    /// Runs the faucet minting process until the request source is closed, or it encounters a fatal
    /// error.
    ///
    /// It receives new minting requests and handles them in batches. For each request, it builds a
    /// minting note and updates the issuance counter. A transaction is created and submitted with
    /// all the notes from the batch. A `MintResponse` is sent through each response sender with the
    /// new note id and transaction id.
    ///
    /// Once the available supply is exceeded, any requests that exceed the supply will return an
    /// error. The request stream is closed and the minter shuts down.
    pub async fn run(
        mut self,
        mut requests: Receiver<(MintRequest, MintResponseSender)>,
    ) -> anyhow::Result<()> {
        let mut buffer = Vec::new();
        let limit = 256; // also limited by the queue size `REQUESTS_QUEUE_SIZE`

        while requests.recv_many(&mut buffer, limit).await > 0 {
            // Check if there are enough tokens available and update the supply counter for each
            // request.
            let mut valid_requests = vec![];
            let mut response_senders = vec![];
            for (request, response_sender) in buffer.drain(..) {
                let available_amount = self.available_supply().unwrap_or_default();
                let requested_amount = request.asset_amount;
                if available_amount < requested_amount {
                    error!(
                        requested_amount = requested_amount.base_units(),
                        available_amount = available_amount.base_units(),
                        account_id = %request.account_id,
                        "Requested amount exceeds available supply",
                    );
                    let _ = response_sender.send(Err(MintError::AvailableSupplyExceeded));
                    continue;
                }
                valid_requests.push(request);
                response_senders.push(response_sender);
                let mut issuance = self.issuance.write();
                *issuance = issuance
                    .checked_add(requested_amount)
                    .expect("issuance should never be an invalid amount");
            }
            if self.available_supply().is_none() {
                error!("Faucet has run out of tokens");
            }
            if valid_requests.is_empty() {
                continue;
            }

            let mut rng = {
                let auth_seed: [u64; 4] = rng().random();
                let rng_seed = Word::from(auth_seed.map(Felt::new));
                RpoRandomCoin::new(rng_seed)
            };
            let notes = build_p2id_notes(self.id, &valid_requests, &mut rng)?;
<<<<<<< HEAD
            let note_ids = notes.iter().map(Note::id).collect::<Vec<_>>();
            let tx_id = self.create_transaction(notes).await?;
=======
            let note_ids = notes.iter().map(OutputNote::id).collect::<Vec<_>>();
            let tx_id = Box::pin(self.create_transaction(notes)).await?;
>>>>>>> 3b88b5c3

            for (sender, note_id) in response_senders.into_iter().zip(note_ids) {
                // Ignore errors if the request was dropped.
                let _ = sender.send(Ok(MintResponse { tx_id, note_id }));
            }
            self.client.sync_state().await?;
        }

        tracing::info!("Request stream closed, shutting down minter");

        Ok(())
    }

    /// Creates a transaction with the given notes, executes it, proves it, and submits using the
    /// local miden-client. This results in submitting the transaction to the node and updating the
    /// local db to track the created notes.
    async fn create_transaction(&mut self, notes: Vec<Note>) -> Result<TransactionId, ClientError> {
        // Build the transaction
        let expected_output_recipients = notes.iter().map(Note::recipient).cloned().collect();
        let n = notes.len() as u64;
        let mut note_data = vec![Felt::new(n)];
        for note in notes {
            // SAFETY: these are p2id notes with only one fungible asset
            let amount = note.assets().iter().next().unwrap().unwrap_fungible().amount();

            note_data.push(note.recipient().digest()[0]);
            note_data.push(note.recipient().digest()[1]);
            note_data.push(note.recipient().digest()[2]);
            note_data.push(note.recipient().digest()[3]);
            note_data.push(Felt::from(note.metadata().note_type()));
            note_data.push(Felt::from(note.metadata().tag()));
            note_data.push(Felt::new(amount));
        }
        // TODO: reexport Rpo256 from miden-client and remove dependency on miden-objects
        let note_data_commitment =
            miden_objects::crypto::hash::rpo::Rpo256::hash_elements(&note_data);
        let advice_map = [(note_data_commitment, note_data)];

        let tx = TransactionRequestBuilder::new()
            .custom_script(self.script.clone())
            .extend_advice_map(advice_map)
            .expected_output_recipients(expected_output_recipients)
            .script_arg(note_data_commitment)
            .build()?;

        // Execute the transaction
        let tx_result = Box::pin(self.client.new_transaction(self.id.account_id, tx)).await?;
        let tx_id = tx_result.executed_transaction().id();

        // Prove and submit the transaction
        let prover_failed = Box::pin(
            self.client
                .submit_transaction_with_prover(tx_result.clone(), self.tx_prover.clone()),
        )
        .await
        .is_err();
        if prover_failed {
            warn!("Failed to prove transaction with remote prover, falling back to local prover");
            Box::pin(self.client.submit_transaction(tx_result)).await?;
        }

        Ok(tx_id)
    }

    /// Returns the id of the faucet account.
    pub fn faucet_id(&self) -> FaucetId {
        self.id
    }

    /// Returns the available supply of the faucet.
    pub fn available_supply(&self) -> Option<AssetAmount> {
        self.max_supply.checked_sub(*self.issuance.read())
    }

    /// Returns the amount of tokens issued by the faucet.
    pub fn issuance(&self) -> Arc<RwLock<AssetAmount>> {
        self.issuance.clone()
    }

    /// Returns the compiled custom transaction script used by the faucet.
    ///
    /// The script expects the following advice map:
    /// `{ COMMITMENT => [ N, NOTE_DATA_1, NOTE_DATA_2, ... ] }`
    ///
    /// Where N is the number of notes, and `NOTE_DATA_i` is the data of the i-th note. Each
    /// `NOTE_DATA_i` should contain 7 Felt values: `[ RECIPIENT, note_type, tag, amount ]`
    pub fn compile_script() -> anyhow::Result<TransactionScript> {
        let source = r"
            proc.check_continue_neq
                # [i, n]
                dup.1
                dup.1
                neq
                # [ i != n , i, n ]
            end

            begin
                # load the advice stack with values from the advice map and drop the key
                adv.push_mapval
                dropw

                adv_push.1
                push.0
                # [ 0, n ]
                exec.check_continue_neq
                while.true
                    # [ i, n ]
                    
                    # set the params for the distribute call by getting values from the advice stack
                    push.0.0.0.0.0.0.0
                    adv_push.4
                    # execution hint = 1
                    push.1
                    adv_push.1
                    # aux = 0
                    push.0
                    adv_push.2

                    # [ amount, tag, aux, note_type, execution_hint, RECIPIENT, pad(7), ... ]
                    call.::miden::contracts::faucets::basic_fungible::distribute 
                    # [ note_idx, pad(15), ... ]
                    dropw dropw dropw dropw
                    
                    add.1
                    # [ i + 1, n ]
                    exec.check_continue_neq
                end
                # [ n, n ]
                drop drop
            end";
        Ok(TransactionScript::compile(source, TransactionKernel::assembler())?)
    }
}

// HELPER FUNCTIONS
// ================================================================================================

/// Builds a collection of `P2ID` notes from a set of mint requests.
///
/// # Errors
///
/// Returns an error if creating any p2id note fails.
fn build_p2id_notes(
    source: FaucetId,
    requests: &[MintRequest],
    rng: &mut RpoRandomCoin,
) -> Result<Vec<Note>, NoteError> {
    // If building a note fails, we discard the whole batch. Should never happen, since account
    // ids are validated on the request level.
    let mut notes = Vec::new();
    for request in requests {
        // SAFETY: source is definitely a faucet account, and the amount is valid.
        let asset =
            FungibleAsset::new(source.account_id, request.asset_amount.base_units()).unwrap();
        let note = create_p2id_note(
                source.account_id,
                request.account_id,
                vec![asset.into()],
                request.note_type.into(),
                Felt::default(),
                rng,
            ).inspect_err(|err| tracing::error!(request.account_id=%request.account_id, ?err, "failed to build note"))?;
        notes.push(note);
    }
    Ok(notes)
}<|MERGE_RESOLUTION|>--- conflicted
+++ resolved
@@ -12,12 +12,8 @@
 use miden_client::note::{Note, NoteError, create_p2id_note};
 use miden_client::rpc::Endpoint;
 use miden_client::transaction::{
-    LocalTransactionProver,
-    TransactionId,
-    TransactionKernel,
-    TransactionProver,
-    TransactionRequestBuilder,
-    TransactionScript,
+    LocalTransactionProver, TransactionId, TransactionKernel, TransactionProver,
+    TransactionRequestBuilder, TransactionScript,
 };
 use miden_client::utils::RwLock;
 use miden_client::{Client, ClientError, Felt, RemoteTransactionProver, Word};
@@ -217,13 +213,8 @@
                 RpoRandomCoin::new(rng_seed)
             };
             let notes = build_p2id_notes(self.id, &valid_requests, &mut rng)?;
-<<<<<<< HEAD
             let note_ids = notes.iter().map(Note::id).collect::<Vec<_>>();
-            let tx_id = self.create_transaction(notes).await?;
-=======
-            let note_ids = notes.iter().map(OutputNote::id).collect::<Vec<_>>();
             let tx_id = Box::pin(self.create_transaction(notes)).await?;
->>>>>>> 3b88b5c3
 
             for (sender, note_id) in response_senders.into_iter().zip(note_ids) {
                 // Ignore errors if the request was dropped.
