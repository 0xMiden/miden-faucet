--- conflicted
+++ resolved
@@ -39,12 +39,9 @@
 use crate::requests::{MintError, MintRequest, MintResponse, MintResponseSender};
 use crate::types::AssetAmount;
 
-<<<<<<< HEAD
-const TX_SCRIPT: &[u8] = include_bytes!(concat!(env!("OUT_DIR"), "/assets/tx_scripts/mint.txs"));
-=======
 // TODO: batching 10 or more requests fails, see https://github.com/0xMiden/miden-faucet/issues/85
 const BATCH_SIZE: usize = 8;
->>>>>>> ed3f3027
+const TX_SCRIPT: &[u8] = include_bytes!(concat!(env!("OUT_DIR"), "/assets/tx_scripts/mint.txs"));
 
 // FAUCET CLIENT
 // ================================================================================================
@@ -232,15 +229,10 @@
                 RpoRandomCoin::new(rng_seed)
             };
             let notes = build_p2id_notes(self.id, &valid_requests, &mut rng)?;
-<<<<<<< HEAD
-            let note_ids = notes.iter().map(Note::id).collect::<Vec<_>>();
-            let tx_id = Box::pin(self.create_transaction(notes)).await?;
-=======
             let note_ids = notes.iter().map(OutputNote::id).collect::<Vec<_>>();
             let tx_id = Box::pin(self.create_transaction(notes))
                 .await
                 .context("faucet failed to create transaction")?;
->>>>>>> ed3f3027
 
             for (sender, note_id) in response_senders.into_iter().zip(note_ids) {
                 // Ignore errors if the request was dropped.
