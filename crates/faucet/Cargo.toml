[package]
authors.workspace      = true
description            = "Miden faucet's logic"
edition.workspace      = true
homepage.workspace     = true
<<<<<<< HEAD
keywords               = ["faucet", "lib", "miden"]
=======
keywords               = ["faucet", "miden"]
>>>>>>> a40c02b3
license.workspace      = true
name                   = "miden-faucet-lib"
readme                 = "README.md"
repository.workspace   = true
rust-version.workspace = true
version.workspace      = true

[lints]
workspace = true

[dependencies]
# Miden dependencies.
miden-client = { features = ["sqlite", "tonic"], workspace = true }

# External dependencies.
anyhow    = { workspace = true }
rand      = { features = ["thread_rng"], workspace = true }
thiserror = { workspace = true }
tokio     = { features = ["fs"], workspace = true }
tracing   = { workspace = true }
url       = { workspace = true }

[build-dependencies]
miden-client = { workspace = true }<|MERGE_RESOLUTION|>--- conflicted
+++ resolved
@@ -3,11 +3,7 @@
 description            = "Miden faucet's logic"
 edition.workspace      = true
 homepage.workspace     = true
-<<<<<<< HEAD
-keywords               = ["faucet", "lib", "miden"]
-=======
 keywords               = ["faucet", "miden"]
->>>>>>> a40c02b3
 license.workspace      = true
 name                   = "miden-faucet-lib"
 readme                 = "README.md"
