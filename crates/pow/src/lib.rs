<<<<<<< HEAD
use std::sync::{Arc, RwLock};
=======
use std::sync::{Arc, Mutex};
>>>>>>> 67003da8
use std::time::{Duration, SystemTime, UNIX_EPOCH};

use crate::challenge_cache::ChallengeCache;

mod challenge;
mod challenge_cache;

pub use challenge::Challenge;

// PoW Rate Limiter
// ================================================================================================

/// Proof-of-Work Rate Limiter implementation.
///
/// This struct is used to enforce rate limiting based on `PoW` challenges.
#[derive(Clone)]
pub struct PoWRateLimiter {
    /// The server secret used to sign and validate challenges.
    secret: [u8; 32],
    /// The cache used to store submitted challenges.
    challenges: Arc<RwLock<ChallengeCache>>,
    /// The settings of the rate limiter.
    config: PoWRateLimiterConfig,
}

/// Represents the requestor of a challenge.
type Requestor = [u8; 32];

/// Represents the domain of a challenge, which is a unique identifier for the service that is
/// requesting a challenge.
type Domain = [u8; 32];

/// The settings of `PoWRateLimiter`.
#[derive(Clone)]
pub struct PoWRateLimiterConfig {
    /// The lifetime for challenges. After this time, challenges are considered expired.
    pub challenge_lifetime: Duration,
<<<<<<< HEAD
    /// Determines how much the difficulty increases with the amount of active challenges.
=======
    /// Determines how much the difficulty increases with the number of active challenges.
>>>>>>> 67003da8
    pub growth_rate: f64,
    /// Sets the baseline difficulty bits when there are no active challenges.
    pub baseline: u8,
    /// The interval at which the challenge cache is cleaned up. Only expired challenges are
    /// removed during cleanup.
    pub cleanup_interval: Duration,
}

impl PoWRateLimiter {
    /// Creates a new `PoW` instance.
    pub fn new(secret: [u8; 32], config: PoWRateLimiterConfig) -> Self {
        let challenge_cache = Arc::new(RwLock::new(ChallengeCache::new(config.challenge_lifetime)));

        // Start the cleanup task
        let cleanup_state = challenge_cache.clone();
        tokio::spawn(async move {
            ChallengeCache::run_cleanup(cleanup_state, config.cleanup_interval).await;
        });

        Self {
            secret,
            challenges: challenge_cache,
            config,
        }
    }

    /// Generates a new challenge with a difficulty that will depend on the number of active
    /// challenges for the given domain and the request complexity.
    ///
    /// # Arguments
    /// * `requestor` - A unique identifier for the user that is requesting the challenge.
    /// * `domain` - A unique identifier for the service that is requesting the challenge.
    /// * `request_complexity` - A measure of the complexity of the request. Must be greater than 0.
    ///
    /// # Panics
    /// Panics if the request complexity is 0.
    pub fn build_challenge(
        &self,
        requestor: impl Into<Requestor>,
        domain: impl Into<Domain>,
        request_complexity: u64,
    ) -> Challenge {
        let current_time = SystemTime::now()
            .duration_since(UNIX_EPOCH)
            .expect("current timestamp should be greater than unix epoch")
            .as_secs();
        let requestor = requestor.into();
        let domain = domain.into();
        let target = self.get_challenge_target(&domain, request_complexity);

        Challenge::new(target, current_time, request_complexity, requestor, domain, self.secret)
    }

<<<<<<< HEAD
    /// Returns the load difficulty for a given domain.
    ///
    /// The load difficulty is computed as:
    /// `2^baseline * ceil((num_active_challenges + 1) * growth_rate)`
    #[allow(clippy::cast_precision_loss, reason = "num_challenges is smaller than f64::MAX")]
    #[allow(clippy::cast_sign_loss, reason = "growth_rate and num_challenges are positive")]
    pub fn get_load_difficulty(&self, domain: impl Into<Domain>) -> u64 {
=======
    /// Computes the target for a given domain by checking the amount of active challenges in the
    /// cache and the given request complexity.
    ///
    /// The target is computed as: `target = u64::MAX / request_difficulty`
    ///
    /// Where:
    /// * `request_difficulty = load_difficulty * request_complexity`
    /// * `load_difficulty = 2^baseline * ceil((num_active_challenges + 1) * growth_rate)`
    fn get_challenge_target(&self, domain: &Domain, request_complexity: u64) -> u64 {
        if request_complexity == 0 {
            return u64::MAX;
        }

>>>>>>> 67003da8
        let num_challenges = self
            .challenges
            .read()
            .expect("challenge cache lock should not be poisoned")
            .num_challenges_for_domain(&domain.into());

<<<<<<< HEAD
        ((num_challenges + 1) as f64 * self.config.growth_rate).ceil() as u64
            * 2_u64.pow(self.config.baseline.into())
    }

    /// Computes the target for a given domain by checking the amount of active challenges in the
    /// cache and the given request complexity.
    ///
    /// The target is computed as: `target = u64::MAX / request_difficulty`
    ///
    /// Where:
    /// * `request_difficulty = load_difficulty * request_complexity`
    /// * `load_difficulty = 2^baseline * ceil((num_active_challenges + 1) * growth_rate)`
    fn get_challenge_target(&self, domain: &Domain, request_complexity: u64) -> u64 {
        let load_difficulty = self.get_load_difficulty(*domain);
        let request_difficulty = load_difficulty * request_complexity;
=======
        #[allow(clippy::cast_precision_loss, reason = "num_challenges is smaller than f64::MAX")]
        #[allow(clippy::cast_sign_loss, reason = "growth_rate and num_challenges are positive")]
        let growth_multiplier =
            ((num_challenges + 1) as f64 * self.config.growth_rate).ceil() as u64;
        let load_difficulty =
            2_u64.pow(self.config.baseline.into()).saturating_mul(growth_multiplier);
        let request_difficulty = load_difficulty.saturating_mul(request_complexity);

>>>>>>> 67003da8
        u64::MAX / request_difficulty
    }

    /// Submits a challenge.
    ///
    /// The challenge is validated and added to the cache.
    ///
    /// # Errors
    /// Returns an error if:
    /// * The challenge is expired.
    /// * The challenge is invalid.
    /// * The challenge was already used.
    /// * The requestor has already submitted a challenge recently and it's not expired yet.
    ///
    /// # Panics
    /// Panics if the challenge cache lock is poisoned.
    pub fn submit_challenge(
        &self,
        requestor: impl Into<Requestor>,
        domain: impl Into<Domain>,
        challenge: &Challenge,
        nonce: u64,
        current_time: u64,
        request_complexity: u64,
    ) -> Result<(), ChallengeError> {
        challenge.verify_signature(self.secret)?;

        let requestor = requestor.into();
        let domain = domain.into();

        // Check timestamp validity
        if challenge.is_expired(current_time, self.config.challenge_lifetime) {
            return Err(ChallengeError::ExpiredServerTimestamp(challenge.timestamp, current_time));
        }

        // Validate the challenge
        let valid_requestor = requestor == challenge.requestor;
        let valid_domain = domain == challenge.domain;
        let valid_nonce = challenge.validate_pow(nonce);
        let valid_request_complexity = challenge.request_complexity == request_complexity;
        if !(valid_nonce && valid_requestor && valid_domain && valid_request_complexity) {
            return Err(ChallengeError::InvalidPoW);
        }

        // Check if issuer has submitted a challenge that is still valid
        let remaining_time = self
            .challenges
            .read()
            .expect("challenge cache lock should not be poisoned")
            .next_challenge_delay(&(requestor, domain), current_time);
        if remaining_time != 0 {
            return Err(ChallengeError::RateLimited(remaining_time));
        }

        // Check if the cache already contains the challenge. If not, it is inserted.
        if !self
            .challenges
            .write()
            .expect("challenge cache lock should not be poisoned")
            .insert_challenge(challenge)
        {
            return Err(ChallengeError::ChallengeAlreadyUsed);
        }

        Ok(())
    }
}

/// `PoW` challenge related errors.
#[derive(Debug, thiserror::Error)]
pub enum ChallengeError {
    #[error("challenge timestamp expired, received: {0}, current time: {1}")]
    ExpiredServerTimestamp(u64, u64),
    #[error("invalid PoW solution")]
    InvalidPoW,
    #[error("requestor is rate limited for {0} more seconds")]
    RateLimited(u64),
    #[error("challenge already used")]
    ChallengeAlreadyUsed,
    #[error("invalid challenge signature")]
    InvalidSignature,
    #[error("invalid challenge serialization")]
    InvalidSerialization,
    #[error("domain {0} is invalid")]
    InvalidDomain(String),
}

// TESTS
// ================================================================================================

#[cfg(test)]
mod tests {
    use super::*;

    fn find_pow_solution(challenge: &Challenge, max_iterations: u64) -> Option<u64> {
        (0..max_iterations).find(|&nonce| challenge.validate_pow(nonce))
    }

    fn create_test_pow() -> PoWRateLimiter {
        let mut secret = [0u8; 32];
        secret[..12].copy_from_slice(b"miden-faucet");

        PoWRateLimiter::new(
            secret,
            PoWRateLimiterConfig {
                challenge_lifetime: Duration::from_secs(30),
                growth_rate: 1.0,
                cleanup_interval: Duration::from_millis(500),
                baseline: 0,
            },
        )
    }

    #[tokio::test]
    async fn test_pow_validation() {
        let pow = create_test_pow();
        let domain = [1u8; 32];
        let current_time = SystemTime::now().duration_since(UNIX_EPOCH).unwrap().as_secs();
        let requestor = [0u8; 32];
        let request_complexity = 1;
        let challenge = pow.build_challenge(requestor, domain, request_complexity);
        let nonce = find_pow_solution(&challenge, 10000).expect("Should find solution");

        // Submit challenge with correct nonce - should succeed
        let result = pow.submit_challenge(
            requestor,
            domain,
            &challenge,
            nonce,
            current_time,
            request_complexity,
        );
        assert!(result.is_ok());

        // Try to use the same challenge again with another requestor - should fail
        let requestor = [1u8; 32];
        let result = pow.submit_challenge(
            requestor,
            domain,
            &challenge,
            nonce,
            current_time,
            request_complexity,
        );
        assert!(result.is_err());
    }

    #[tokio::test]
    async fn test_timestamp_validation() {
        let pow = create_test_pow();
        let domain = [1u8; 32];
        let requestor = [0u8; 32];
        let request_complexity = 1;
        let current_time = SystemTime::now().duration_since(UNIX_EPOCH).unwrap().as_secs();

        let challenge = pow.build_challenge(requestor, domain, request_complexity);
        let nonce = find_pow_solution(&challenge, 10000).expect("Should find solution");

        // Submit challenge with expired timestamp - should fail
        let result = pow.submit_challenge(
            requestor,
            domain,
            &challenge,
            nonce,
            current_time + pow.config.challenge_lifetime.as_secs() + 1,
            request_complexity,
        );
        assert!(result.is_err());

        // Submit challenge with correct timestamp - should succeed
        let result = pow.submit_challenge(
            requestor,
            domain,
            &challenge,
            nonce,
            current_time,
            request_complexity,
        );
        assert!(result.is_ok());
    }

    #[tokio::test]
    async fn requestor_is_rate_limited() {
        let pow = create_test_pow();
        let domain = [1u8; 32];
        let requestor = [0u8; 32];
        let request_complexity = 1;

        // Solve first challenge
        let challenge = pow.build_challenge(requestor, domain, request_complexity);
        let nonce = find_pow_solution(&challenge, 10000).expect("Should find solution");

        let time_1 = SystemTime::now().duration_since(UNIX_EPOCH).unwrap().as_secs();
        let result =
            pow.submit_challenge(requestor, domain, &challenge, nonce, time_1, request_complexity);
        assert!(result.is_ok());

        // Try to submit second challenge - should fail because of rate limiting
        tokio::time::sleep(pow.config.cleanup_interval).await;
        let challenge = pow.build_challenge(requestor, domain, request_complexity);
        let nonce = find_pow_solution(&challenge, 10000).expect("Should find solution");

        let time_2 = SystemTime::now().duration_since(UNIX_EPOCH).unwrap().as_secs();
        let result =
            pow.submit_challenge(requestor, domain, &challenge, nonce, time_2, request_complexity);
        assert!(result.is_err());
        let remaining_time = time_1
            + pow.config.challenge_lifetime.as_secs()
            + pow.config.cleanup_interval.as_secs()
            - time_2;
        match result {
            Err(ChallengeError::RateLimited(timestamp)) => {
                assert_eq!(timestamp, remaining_time);
            },
            _ => panic!("Expected RateLimited error"),
        }

        // Try to submit it using a different api key - should succeed
        let domain = [2u8; 32];
        let challenge = pow.build_challenge(requestor, domain, request_complexity);
        let nonce = find_pow_solution(&challenge, 10000).expect("Should find solution");
        let result =
            pow.submit_challenge(requestor, domain, &challenge, nonce, time_2, request_complexity);
        assert!(result.is_ok());
    }

    #[tokio::test]
    async fn submit_challenge_and_check_difficulty() {
        let pow = create_test_pow();
        let domain = [1u8; 32];
        let requestor = [0u8; 32];
        let current_time = SystemTime::now().duration_since(UNIX_EPOCH).unwrap().as_secs();
        let request_complexity = 1;

        assert_eq!(
            pow.get_challenge_target(&domain, request_complexity),
            u64::MAX >> pow.config.baseline
        );

        let challenge = pow.build_challenge(requestor, domain, request_complexity);
        let nonce = find_pow_solution(&challenge, 10000).expect("Should find solution");

        pow.submit_challenge(
            requestor,
            domain,
            &challenge,
            nonce,
            current_time,
            request_complexity,
        )
        .unwrap();
<<<<<<< HEAD

        assert_eq!(pow.challenges.read().unwrap().num_challenges_for_domain(&domain), 1);
        assert_eq!(
            pow.get_challenge_target(&domain, request_complexity),
            (u64::MAX >> pow.config.baseline) / 2
        );
    }

    #[tokio::test]
    async fn difficulty_increases_with_request_complexity() {
        let pow = create_test_pow();
        let domain = [1u8; 32];

        // test: request complexity 1 should have difficulty 1
        let request_complexity = 1;

        let difficulty = 1;
        assert_eq!(
            pow.get_challenge_target(&domain, request_complexity),
            (u64::MAX >> pow.config.baseline) / difficulty
        );

        // test: request complexity 3 should have difficulty 3
        let request_complexity = 3;

=======

        assert_eq!(pow.challenges.lock().unwrap().num_challenges_for_domain(&domain), 1);
        assert_eq!(
            pow.get_challenge_target(&domain, request_complexity),
            (u64::MAX >> pow.config.baseline) / 2
        );
    }

    #[tokio::test]
    async fn difficulty_increases_with_request_complexity() {
        let pow = create_test_pow();
        let domain = [1u8; 32];

        // test: request complexity 1 should have difficulty 1
        let request_complexity = 1;

        let difficulty = 1;
        assert_eq!(
            pow.get_challenge_target(&domain, request_complexity),
            (u64::MAX >> pow.config.baseline) / difficulty
        );

        // test: request complexity 3 should have difficulty 3
        let request_complexity = 3;

>>>>>>> 67003da8
        let difficulty = 3;
        assert_eq!(
            pow.get_challenge_target(&domain, request_complexity),
            (u64::MAX >> pow.config.baseline) / difficulty
        );
    }

    #[tokio::test]
    async fn test_cleanup_expired_challenges() {
        let pow = create_test_pow();
        let domain = [1u8; 32];
        let requestor = [0u8; 32];
        let request_complexity = 1;
        let current_time = SystemTime::now().duration_since(UNIX_EPOCH).unwrap().as_secs();
        let target = u64::MAX;

        // build challenge manually with past timestamp to ensure that expires in 1 second
        let timestamp = current_time - pow.config.challenge_lifetime.as_secs();
        let signature = Challenge::compute_signature(
            pow.secret,
            target,
            timestamp,
            request_complexity,
            &requestor,
            &domain,
        );
        let challenge = Challenge::from_parts(
            target,
            timestamp,
            request_complexity,
            requestor,
            domain,
            signature,
        );
        let nonce = find_pow_solution(&challenge, 10000).expect("Should find solution");

        pow.submit_challenge(
            requestor,
            domain,
            &challenge,
            nonce,
            current_time,
            request_complexity,
        )
        .unwrap();

        // wait for cleanup
        tokio::time::sleep(pow.config.cleanup_interval + Duration::from_secs(1)).await;

        // check that the challenge is removed from the cache
        assert_eq!(
            pow.challenges
                .read()
                .unwrap()
                .next_challenge_delay(&(requestor, domain), current_time),
            0
        );
        assert_eq!(pow.challenges.read().unwrap().num_challenges_for_domain(&domain), 0);

        // submit second challenge - should succeed
        let challenge = pow.build_challenge(requestor, domain, request_complexity);
        let nonce = find_pow_solution(&challenge, 10000).expect("Should find solution");

        let current_time = SystemTime::now().duration_since(UNIX_EPOCH).unwrap().as_secs();
        pow.submit_challenge(
            requestor,
            domain,
            &challenge,
            nonce,
            current_time,
            request_complexity,
        )
        .unwrap();

        assert_ne!(
            pow.challenges
                .read()
                .unwrap()
                .next_challenge_delay(&(requestor, domain), current_time),
            0
        );
        assert_eq!(pow.challenges.read().unwrap().num_challenges_for_domain(&domain), 1);
    }
}<|MERGE_RESOLUTION|>--- conflicted
+++ resolved
@@ -1,8 +1,4 @@
-<<<<<<< HEAD
 use std::sync::{Arc, RwLock};
-=======
-use std::sync::{Arc, Mutex};
->>>>>>> 67003da8
 use std::time::{Duration, SystemTime, UNIX_EPOCH};
 
 use crate::challenge_cache::ChallengeCache;
@@ -40,11 +36,7 @@
 pub struct PoWRateLimiterConfig {
     /// The lifetime for challenges. After this time, challenges are considered expired.
     pub challenge_lifetime: Duration,
-<<<<<<< HEAD
-    /// Determines how much the difficulty increases with the amount of active challenges.
-=======
     /// Determines how much the difficulty increases with the number of active challenges.
->>>>>>> 67003da8
     pub growth_rate: f64,
     /// Sets the baseline difficulty bits when there are no active challenges.
     pub baseline: u8,
@@ -98,15 +90,24 @@
         Challenge::new(target, current_time, request_complexity, requestor, domain, self.secret)
     }
 
-<<<<<<< HEAD
     /// Returns the load difficulty for a given domain.
     ///
     /// The load difficulty is computed as:
     /// `2^baseline * ceil((num_active_challenges + 1) * growth_rate)`
-    #[allow(clippy::cast_precision_loss, reason = "num_challenges is smaller than f64::MAX")]
-    #[allow(clippy::cast_sign_loss, reason = "growth_rate and num_challenges are positive")]
     pub fn get_load_difficulty(&self, domain: impl Into<Domain>) -> u64 {
-=======
+        let num_challenges = self
+            .challenges
+            .read()
+            .expect("challenge cache lock should not be poisoned")
+            .num_challenges_for_domain(&domain.into());
+
+        #[allow(clippy::cast_precision_loss, reason = "num_challenges is smaller than f64::MAX")]
+        #[allow(clippy::cast_sign_loss, reason = "growth_rate and num_challenges are positive")]
+        let growth_multiplier =
+            ((num_challenges + 1) as f64 * self.config.growth_rate).ceil() as u64;
+        2_u64.pow(self.config.baseline.into()).saturating_mul(growth_multiplier)
+    }
+
     /// Computes the target for a given domain by checking the amount of active challenges in the
     /// cache and the given request complexity.
     ///
@@ -119,40 +120,8 @@
         if request_complexity == 0 {
             return u64::MAX;
         }
-
->>>>>>> 67003da8
-        let num_challenges = self
-            .challenges
-            .read()
-            .expect("challenge cache lock should not be poisoned")
-            .num_challenges_for_domain(&domain.into());
-
-<<<<<<< HEAD
-        ((num_challenges + 1) as f64 * self.config.growth_rate).ceil() as u64
-            * 2_u64.pow(self.config.baseline.into())
-    }
-
-    /// Computes the target for a given domain by checking the amount of active challenges in the
-    /// cache and the given request complexity.
-    ///
-    /// The target is computed as: `target = u64::MAX / request_difficulty`
-    ///
-    /// Where:
-    /// * `request_difficulty = load_difficulty * request_complexity`
-    /// * `load_difficulty = 2^baseline * ceil((num_active_challenges + 1) * growth_rate)`
-    fn get_challenge_target(&self, domain: &Domain, request_complexity: u64) -> u64 {
         let load_difficulty = self.get_load_difficulty(*domain);
-        let request_difficulty = load_difficulty * request_complexity;
-=======
-        #[allow(clippy::cast_precision_loss, reason = "num_challenges is smaller than f64::MAX")]
-        #[allow(clippy::cast_sign_loss, reason = "growth_rate and num_challenges are positive")]
-        let growth_multiplier =
-            ((num_challenges + 1) as f64 * self.config.growth_rate).ceil() as u64;
-        let load_difficulty =
-            2_u64.pow(self.config.baseline.into()).saturating_mul(growth_multiplier);
         let request_difficulty = load_difficulty.saturating_mul(request_complexity);
-
->>>>>>> 67003da8
         u64::MAX / request_difficulty
     }
 
@@ -404,7 +373,6 @@
             request_complexity,
         )
         .unwrap();
-<<<<<<< HEAD
 
         assert_eq!(pow.challenges.read().unwrap().num_challenges_for_domain(&domain), 1);
         assert_eq!(
@@ -430,33 +398,6 @@
         // test: request complexity 3 should have difficulty 3
         let request_complexity = 3;
 
-=======
-
-        assert_eq!(pow.challenges.lock().unwrap().num_challenges_for_domain(&domain), 1);
-        assert_eq!(
-            pow.get_challenge_target(&domain, request_complexity),
-            (u64::MAX >> pow.config.baseline) / 2
-        );
-    }
-
-    #[tokio::test]
-    async fn difficulty_increases_with_request_complexity() {
-        let pow = create_test_pow();
-        let domain = [1u8; 32];
-
-        // test: request complexity 1 should have difficulty 1
-        let request_complexity = 1;
-
-        let difficulty = 1;
-        assert_eq!(
-            pow.get_challenge_target(&domain, request_complexity),
-            (u64::MAX >> pow.config.baseline) / difficulty
-        );
-
-        // test: request complexity 3 should have difficulty 3
-        let request_complexity = 3;
-
->>>>>>> 67003da8
         let difficulty = 3;
         assert_eq!(
             pow.get_challenge_target(&domain, request_complexity),
