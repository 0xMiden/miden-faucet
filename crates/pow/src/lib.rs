--- conflicted
+++ resolved
@@ -230,34 +230,26 @@
         let nonce = find_pow_solution(&challenge, 10000).expect("Should find solution");
 
         // Submit challenge with correct nonce - should succeed
-<<<<<<< HEAD
         let result = pow.submit_challenge(
             requestor,
             domain,
-            &challenge.encode(),
-            nonce,
-            current_time,
-            request_complexity,
-        );
-=======
-        let result = pow.submit_challenge(requestor, domain, &challenge, nonce, current_time);
->>>>>>> 3c5f4bf2
+            &challenge,
+            nonce,
+            current_time,
+            request_complexity,
+        );
         assert!(result.is_ok());
 
         // Try to use the same challenge again with another requestor - should fail
         let requestor = [1u8; 32];
-<<<<<<< HEAD
         let result = pow.submit_challenge(
             requestor,
             domain,
-            &challenge.encode(),
-            nonce,
-            current_time,
-            request_complexity,
-        );
-=======
-        let result = pow.submit_challenge(requestor, domain, &challenge, nonce, current_time);
->>>>>>> 3c5f4bf2
+            &challenge,
+            nonce,
+            current_time,
+            request_complexity,
+        );
         assert!(result.is_err());
     }
 
@@ -284,18 +276,14 @@
         assert!(result.is_err());
 
         // Submit challenge with correct timestamp - should succeed
-<<<<<<< HEAD
         let result = pow.submit_challenge(
             requestor,
             domain,
-            &challenge.encode(),
-            nonce,
-            current_time,
-            request_complexity,
-        );
-=======
-        let result = pow.submit_challenge(requestor, domain, &challenge, nonce, current_time);
->>>>>>> 3c5f4bf2
+            &challenge,
+            nonce,
+            current_time,
+            request_complexity,
+        );
         assert!(result.is_ok());
     }
 
@@ -310,20 +298,9 @@
         let challenge = pow.build_challenge(requestor, domain, request_complexity);
         let nonce = find_pow_solution(&challenge, 10000).expect("Should find solution");
 
-<<<<<<< HEAD
-        let current_time = SystemTime::now().duration_since(UNIX_EPOCH).unwrap().as_secs();
-        let result = pow.submit_challenge(
-            requestor,
-            domain,
-            &challenge.encode(),
-            nonce,
-            current_time,
-            request_complexity,
-        );
-=======
         let time_1 = SystemTime::now().duration_since(UNIX_EPOCH).unwrap().as_secs();
-        let result = pow.submit_challenge(requestor, domain, &challenge, nonce, time_1);
->>>>>>> 3c5f4bf2
+        let result =
+            pow.submit_challenge(requestor, domain, &challenge, nonce, time_1, request_complexity);
         assert!(result.is_ok());
 
         // Try to submit second challenge - should fail because of rate limiting
@@ -331,20 +308,9 @@
         let challenge = pow.build_challenge(requestor, domain, request_complexity);
         let nonce = find_pow_solution(&challenge, 10000).expect("Should find solution");
 
-<<<<<<< HEAD
-        let current_time = SystemTime::now().duration_since(UNIX_EPOCH).unwrap().as_secs();
-        let result = pow.submit_challenge(
-            requestor,
-            domain,
-            &challenge.encode(),
-            nonce,
-            current_time,
-            request_complexity,
-        );
-=======
         let time_2 = SystemTime::now().duration_since(UNIX_EPOCH).unwrap().as_secs();
-        let result = pow.submit_challenge(requestor, domain, &challenge, nonce, time_2);
->>>>>>> 3c5f4bf2
+        let result =
+            pow.submit_challenge(requestor, domain, &challenge, nonce, time_2, request_complexity);
         assert!(result.is_err());
         let remaining_time = time_1
             + pow.config.challenge_lifetime.as_secs()
@@ -359,9 +325,10 @@
 
         // Try to submit it using a different api key - should succeed
         let domain = [2u8; 32];
-        let challenge = pow.build_challenge(requestor, domain);
-        let nonce = find_pow_solution(&challenge, 10000).expect("Should find solution");
-        let result = pow.submit_challenge(requestor, domain, &challenge, nonce, time_2);
+        let challenge = pow.build_challenge(requestor, domain, request_complexity);
+        let nonce = find_pow_solution(&challenge, 10000).expect("Should find solution");
+        let result =
+            pow.submit_challenge(requestor, domain, &challenge, nonce, time_2, request_complexity);
         assert!(result.is_ok());
     }
 
@@ -381,20 +348,15 @@
         let challenge = pow.build_challenge(requestor, domain, request_complexity);
         let nonce = find_pow_solution(&challenge, 10000).expect("Should find solution");
 
-<<<<<<< HEAD
         pow.submit_challenge(
             requestor,
             domain,
-            &challenge.encode(),
+            &challenge,
             nonce,
             current_time,
             request_complexity,
         )
         .unwrap();
-=======
-        pow.submit_challenge(requestor, domain, &challenge, nonce, current_time)
-            .unwrap();
->>>>>>> 3c5f4bf2
 
         assert_eq!(pow.challenges.lock().unwrap().num_challenges_for_domain(&domain), 1);
         assert_eq!(
@@ -456,20 +418,15 @@
         );
         let nonce = find_pow_solution(&challenge, 10000).expect("Should find solution");
 
-<<<<<<< HEAD
         pow.submit_challenge(
             requestor,
             domain,
-            &challenge.encode(),
+            &challenge,
             nonce,
             current_time,
             request_complexity,
         )
         .unwrap();
-=======
-        pow.submit_challenge(requestor, domain, &challenge, nonce, current_time)
-            .unwrap();
->>>>>>> 3c5f4bf2
 
         // wait for cleanup
         tokio::time::sleep(pow.config.cleanup_interval + Duration::from_secs(1)).await;
@@ -489,20 +446,15 @@
         let nonce = find_pow_solution(&challenge, 10000).expect("Should find solution");
 
         let current_time = SystemTime::now().duration_since(UNIX_EPOCH).unwrap().as_secs();
-<<<<<<< HEAD
         pow.submit_challenge(
             requestor,
             domain,
-            &challenge.encode(),
+            &challenge,
             nonce,
             current_time,
             request_complexity,
         )
         .unwrap();
-=======
-        pow.submit_challenge(requestor, domain, &challenge, nonce, current_time)
-            .unwrap();
->>>>>>> 3c5f4bf2
 
         assert_ne!(
             pow.challenges
