use std::num::NonZeroUsize;
use std::sync::{Arc, Mutex};
use std::time::{Duration, SystemTime, UNIX_EPOCH};

use crate::challenge_cache::ChallengeCache;

mod challenge;
mod challenge_cache;

pub use challenge::Challenge;

// PoW Rate Limiter
// ================================================================================================

/// Proof-of-Work Rate Limiter implementation.
///
/// This struct is used to enforce rate limiting based on `PoW` challenges.
#[derive(Clone)]
pub struct PoWRateLimiter {
    /// The server secret used to sign and validate challenges.
    secret: [u8; 32],
    /// The cache used to store submitted challenges.
    challenges: Arc<Mutex<ChallengeCache>>,
    /// The settings of the rate limiter.
    config: PoWRateLimiterConfig,
}

/// Represents the requestor of a challenge.
type Requestor = [u8; 32];

/// Represents the domain of a challenge, which is a unique identifier for the service that is
/// requesting a challenge.
type Domain = [u8; 32];

/// The settings of `PoWRateLimiter`.
#[derive(Clone)]
pub struct PoWRateLimiterConfig {
    /// The lifetime for challenges. After this time, challenges are considered expired.
    pub challenge_lifetime: Duration,
    /// Determines how much the difficulty increases with the amount of active challenges. The
    /// difficulty is computed as `num_active_challenges << growth_rate`.
    pub growth_rate: NonZeroUsize,
    /// Sets the `max_target` used for challenges. The initial target (with difficulty = 1) for
    /// challenges will be `u64::MAX >> baseline`.
    pub baseline: u8,
    /// The interval at which the challenge cache is cleaned up. Only expired challenges are
    /// removed during cleanup.
    pub cleanup_interval: Duration,
}

impl PoWRateLimiter {
    /// Creates a new `PoW` instance.
    pub fn new(secret: [u8; 32], config: PoWRateLimiterConfig) -> Self {
        let challenge_cache = Arc::new(Mutex::new(ChallengeCache::new(config.challenge_lifetime)));

        // Start the cleanup task
        let cleanup_state = challenge_cache.clone();
        tokio::spawn(async move {
            ChallengeCache::run_cleanup(cleanup_state, config.cleanup_interval).await;
        });

        Self {
            secret,
            challenges: challenge_cache,
            config,
        }
    }

    /// Generates a new challenge.
    pub fn build_challenge(
        &self,
        requestor: impl Into<Requestor>,
        domain: impl Into<Domain>,
    ) -> Challenge {
        let current_time = SystemTime::now()
            .duration_since(UNIX_EPOCH)
            .expect("current timestamp should be greater than unix epoch")
            .as_secs();
        let requestor = requestor.into();
        let domain = domain.into();
        let target = self.get_challenge_target(&domain);

        Challenge::new(target, current_time, requestor, domain, self.secret)
    }

    /// Computes the target for a given domain by checking the amount of active challenges in the
    /// cache. This sets the difficulty of the challenge.
    ///
    /// It is computed as:
    /// `max_target / difficulty`
    ///
    /// Where:
    /// * `max_target = u64::MAX >> baseline`
    /// * `difficulty = max(num_active_challenges << growth_rate, 1)`
    fn get_challenge_target(&self, domain: &Domain) -> u64 {
        let num_challenges = self
            .challenges
            .lock()
            .expect("challenge cache lock should not be poisoned")
            .num_challenges_for_domain(domain);

        let max_target = u64::MAX >> self.config.baseline;
        let difficulty = usize::max(num_challenges << self.config.growth_rate.get(), 1);
        max_target / difficulty as u64
    }

    /// Submits a challenge.
    ///
    /// The challenge is validated and added to the cache.
    ///
    /// # Errors
    /// Returns an error if:
    /// * The challenge is expired.
    /// * The challenge is invalid.
    /// * The challenge was already used.
    /// * The requestor has already submitted a challenge recently and it's not expired yet.
    ///
    /// # Panics
    /// Panics if the challenge cache lock is poisoned.
    pub fn submit_challenge(
        &self,
        requestor: impl Into<Requestor>,
        domain: impl Into<Domain>,
        challenge_bytes: &[u8],
        nonce: u64,
        current_time: u64,
    ) -> Result<(), ChallengeError> {
        let challenge = Challenge::try_from(challenge_bytes)?;
        challenge.verify_signature(self.secret)?;
        let requestor = requestor.into();
        let domain = domain.into();

        // Check timestamp validity
        if challenge.is_expired(current_time, self.config.challenge_lifetime) {
            return Err(ChallengeError::ExpiredServerTimestamp(challenge.timestamp, current_time));
        }

        // Validate the challenge
        let valid_requestor = requestor == challenge.requestor;
        let valid_domain = domain == challenge.domain;
        let valid_nonce = challenge.validate_pow(nonce);
        if !(valid_nonce && valid_requestor && valid_domain) {
            return Err(ChallengeError::InvalidPoW);
        }

        let mut challenge_cache =
            self.challenges.lock().expect("challenge cache lock should not be poisoned");

        // Check if issuer has submitted a challenge that is still valid
        let remaining_time =
            challenge_cache.next_challenge_delay(&(requestor, domain), current_time);
        if remaining_time != 0 {
            return Err(ChallengeError::RateLimited(remaining_time));
        }

        // Check if the cache already contains the challenge. If not, it is inserted.
        if !challenge_cache.insert_challenge(&challenge) {
            return Err(ChallengeError::ChallengeAlreadyUsed);
        }

        Ok(())
    }
}

/// `PoW` challenge related errors.
#[derive(Debug, thiserror::Error)]
pub enum ChallengeError {
    #[error("server timestamp expired, received: {0}, current time: {1}")]
    ExpiredServerTimestamp(u64, u64),
    #[error("invalid PoW solution")]
    InvalidPoW,
    #[error("requestor is rate limited for {0} more seconds")]
    RateLimited(u64),
    #[error("challenge already used")]
    ChallengeAlreadyUsed,
    #[error("server signatures do not match")]
    ServerSignaturesDoNotMatch,
    #[error("invalid challenge serialization")]
    InvalidSerialization,
    #[error("domain {0} is invalid")]
    InvalidDomain(String),
}

// TESTS
// ================================================================================================

#[cfg(test)]
mod tests {
    use super::*;

    fn find_pow_solution(challenge: &Challenge, max_iterations: u64) -> Option<u64> {
        (0..max_iterations).find(|&nonce| challenge.validate_pow(nonce))
    }

    fn create_test_pow() -> PoWRateLimiter {
        let mut secret = [0u8; 32];
        secret[..12].copy_from_slice(b"miden-faucet");

        PoWRateLimiter::new(
            secret,
            PoWRateLimiterConfig {
                challenge_lifetime: Duration::from_secs(30),
                cleanup_interval: Duration::from_millis(500),
                growth_rate: NonZeroUsize::new(2).unwrap(),
                baseline: 0,
            },
        )
    }

    #[tokio::test]
    async fn test_pow_validation() {
        let pow = create_test_pow();
        let domain = [1u8; 32];
        let current_time = SystemTime::now().duration_since(UNIX_EPOCH).unwrap().as_secs();

        let requestor = [0u8; 32];
        let challenge = pow.build_challenge(requestor, domain);
        let nonce = find_pow_solution(&challenge, 10000).expect("Should find solution");

        // Submit challenge with correct nonce - should succeed
        let result =
            pow.submit_challenge(requestor, domain, &challenge.to_bytes(), nonce, current_time);
        assert!(result.is_ok());

        // Try to use the same challenge again with another requestor - should fail
        let requestor = [1u8; 32];
        let result =
            pow.submit_challenge(requestor, domain, &challenge.to_bytes(), nonce, current_time);
        assert!(result.is_err());
    }

    #[tokio::test]
    async fn test_timestamp_validation() {
        let pow = create_test_pow();
        let domain = [1u8; 32];
        let requestor = [0u8; 32];
        let current_time = SystemTime::now().duration_since(UNIX_EPOCH).unwrap().as_secs();

        let challenge = pow.build_challenge(requestor, domain);
        let nonce = find_pow_solution(&challenge, 10000).expect("Should find solution");

        // Submit challenge with expired timestamp - should fail
        let result = pow.submit_challenge(
            requestor,
            domain,
            &challenge.to_bytes(),
            nonce,
            current_time + pow.config.challenge_lifetime.as_secs() + 1,
        );
        assert!(result.is_err());

        // Submit challenge with correct timestamp - should succeed
        let result =
            pow.submit_challenge(requestor, domain, &challenge.to_bytes(), nonce, current_time);
        assert!(result.is_ok());
    }

    #[tokio::test]
    async fn requestor_is_rate_limited() {
        let pow = create_test_pow();
        let domain = [1u8; 32];
        let requestor = [0u8; 32];

        // Solve first challenge
        let challenge = pow.build_challenge(requestor, domain);
        let nonce = find_pow_solution(&challenge, 10000).expect("Should find solution");

<<<<<<< HEAD
        let current_time = SystemTime::now().duration_since(UNIX_EPOCH).unwrap().as_secs();
        let result =
            pow.submit_challenge(requestor, domain, &challenge.to_bytes(), nonce, current_time);
=======
        let time_1 = SystemTime::now().duration_since(UNIX_EPOCH).unwrap().as_secs();
        let result = pow.submit_challenge(requestor, domain, &challenge.encode(), nonce, time_1);
>>>>>>> cc1979da
        assert!(result.is_ok());

        // Try to submit second challenge - should fail because of rate limiting
        tokio::time::sleep(pow.config.cleanup_interval).await;
        let challenge = pow.build_challenge(requestor, domain);
        let nonce = find_pow_solution(&challenge, 10000).expect("Should find solution");

<<<<<<< HEAD
        let current_time = SystemTime::now().duration_since(UNIX_EPOCH).unwrap().as_secs();
        let result =
            pow.submit_challenge(requestor, domain, &challenge.to_bytes(), nonce, current_time);
=======
        let time_2 = SystemTime::now().duration_since(UNIX_EPOCH).unwrap().as_secs();
        let result = pow.submit_challenge(requestor, domain, &challenge.encode(), nonce, time_2);
>>>>>>> cc1979da
        assert!(result.is_err());
        let remaining_time = time_1
            + pow.config.challenge_lifetime.as_secs()
            + pow.config.cleanup_interval.as_secs()
            - time_2;
        match result {
            Err(ChallengeError::RateLimited(timestamp)) => {
                assert_eq!(timestamp, remaining_time);
            },
            _ => panic!("Expected RateLimited error"),
        }

        // Try to submit it using a different api key - should succeed
        let domain = [2u8; 32];
        let challenge = pow.build_challenge(requestor, domain);
        let nonce = find_pow_solution(&challenge, 10000).expect("Should find solution");
        let result = pow.submit_challenge(requestor, domain, &challenge.encode(), nonce, time_2);
        assert!(result.is_ok());
    }

    #[tokio::test]
    async fn submit_challenge_and_check_difficulty() {
        let mut pow = create_test_pow();
        pow.config.growth_rate = NonZeroUsize::new(1).unwrap();
        let domain = [1u8; 32];
        let requestor = [0u8; 32];
        let current_time = SystemTime::now().duration_since(UNIX_EPOCH).unwrap().as_secs();

        assert_eq!(pow.get_challenge_target(&domain), u64::MAX >> pow.config.baseline);

        let challenge = pow.build_challenge(requestor, domain);
        let nonce = find_pow_solution(&challenge, 10000).expect("Should find solution");

        pow.submit_challenge(requestor, domain, &challenge.to_bytes(), nonce, current_time)
            .unwrap();

        assert_eq!(pow.challenges.lock().unwrap().num_challenges_for_domain(&domain), 1);
        assert_eq!(pow.get_challenge_target(&domain), (u64::MAX >> pow.config.baseline) / 2);
    }

    #[tokio::test]
    async fn test_cleanup_expired_challenges() {
        let pow = create_test_pow();
        let domain = [1u8; 32];
        let requestor = [0u8; 32];
        let current_time = SystemTime::now().duration_since(UNIX_EPOCH).unwrap().as_secs();
        let target = u64::MAX;

        // build challenge manually with past timestamp to ensure that expires in 1 second
        let timestamp = current_time - pow.config.challenge_lifetime.as_secs();
        let signature =
            Challenge::compute_signature(pow.secret, target, timestamp, &requestor, &domain);
        let challenge = Challenge::from_parts(target, timestamp, requestor, domain, signature);
        let nonce = find_pow_solution(&challenge, 10000).expect("Should find solution");

        pow.submit_challenge(requestor, domain, &challenge.to_bytes(), nonce, current_time)
            .unwrap();

        // wait for cleanup
        tokio::time::sleep(pow.config.cleanup_interval + Duration::from_secs(1)).await;

        // check that the challenge is removed from the cache
        assert_eq!(
            pow.challenges
                .lock()
                .unwrap()
                .next_challenge_delay(&(requestor, domain), current_time),
            0
        );
        assert_eq!(pow.challenges.lock().unwrap().num_challenges_for_domain(&domain), 0);

        // submit second challenge - should succeed
        let challenge = pow.build_challenge(requestor, domain);
        let nonce = find_pow_solution(&challenge, 10000).expect("Should find solution");

        let current_time = SystemTime::now().duration_since(UNIX_EPOCH).unwrap().as_secs();
        pow.submit_challenge(requestor, domain, &challenge.to_bytes(), nonce, current_time)
            .unwrap();

        assert_ne!(
            pow.challenges
                .lock()
                .unwrap()
                .next_challenge_delay(&(requestor, domain), current_time),
            0
        );
        assert_eq!(pow.challenges.lock().unwrap().num_challenges_for_domain(&domain), 1);
    }
}<|MERGE_RESOLUTION|>--- conflicted
+++ resolved
@@ -265,14 +265,8 @@
         let challenge = pow.build_challenge(requestor, domain);
         let nonce = find_pow_solution(&challenge, 10000).expect("Should find solution");
 
-<<<<<<< HEAD
-        let current_time = SystemTime::now().duration_since(UNIX_EPOCH).unwrap().as_secs();
-        let result =
-            pow.submit_challenge(requestor, domain, &challenge.to_bytes(), nonce, current_time);
-=======
         let time_1 = SystemTime::now().duration_since(UNIX_EPOCH).unwrap().as_secs();
-        let result = pow.submit_challenge(requestor, domain, &challenge.encode(), nonce, time_1);
->>>>>>> cc1979da
+        let result = pow.submit_challenge(requestor, domain, &challenge.to_bytes(), nonce, time_1);
         assert!(result.is_ok());
 
         // Try to submit second challenge - should fail because of rate limiting
@@ -280,14 +274,8 @@
         let challenge = pow.build_challenge(requestor, domain);
         let nonce = find_pow_solution(&challenge, 10000).expect("Should find solution");
 
-<<<<<<< HEAD
-        let current_time = SystemTime::now().duration_since(UNIX_EPOCH).unwrap().as_secs();
-        let result =
-            pow.submit_challenge(requestor, domain, &challenge.to_bytes(), nonce, current_time);
-=======
         let time_2 = SystemTime::now().duration_since(UNIX_EPOCH).unwrap().as_secs();
-        let result = pow.submit_challenge(requestor, domain, &challenge.encode(), nonce, time_2);
->>>>>>> cc1979da
+        let result = pow.submit_challenge(requestor, domain, &challenge.to_bytes(), nonce, time_2);
         assert!(result.is_err());
         let remaining_time = time_1
             + pow.config.challenge_lifetime.as_secs()
@@ -304,7 +292,7 @@
         let domain = [2u8; 32];
         let challenge = pow.build_challenge(requestor, domain);
         let nonce = find_pow_solution(&challenge, 10000).expect("Should find solution");
-        let result = pow.submit_challenge(requestor, domain, &challenge.encode(), nonce, time_2);
+        let result = pow.submit_challenge(requestor, domain, &challenge.to_bytes(), nonce, time_2);
         assert!(result.is_ok());
     }
 
