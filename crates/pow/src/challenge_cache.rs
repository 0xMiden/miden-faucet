<<<<<<< HEAD
use std::collections::{BTreeMap, HashMap};
use std::time::Duration;

use crate::{Challenge, Domain, Requestor};
=======
use std::collections::{BTreeMap, HashMap, HashSet};
use std::sync::{Arc, RwLock};
use std::time::{Duration, SystemTime, UNIX_EPOCH};

use tokio::time::interval;

use crate::challenge::Challenge;
use crate::{ChallengeError, Domain, Requestor};
>>>>>>> 9830a159

/// Represents the solver of a challenge, i.e. a requestor and a domain.
pub(crate) type Solver = (Requestor, Domain);

// CHALLENGE CACHE
// ================================================================================================

/// A cache that keeps track of the submitted challenges.
///
/// The cache is used to check if a challenge has already been submitted for a given requestor and
/// domain. It also keeps track of the number of challenges submitted for each domain.
///
/// The cache is cleaned up periodically, removing expired challenges.
#[derive(Clone)]
pub(crate) struct ChallengeCache {
    /// The lifetime for challenges. After this time, challenges are considered expired.
    challenge_lifetime: Duration,
    /// Maps challenge timestamp to solvers. We use this to cleanup expired challenges and update
    /// the solvers' last challenge timestamp.
    challenges: BTreeMap<u64, HashSet<Solver>>,
    /// Maps domain to the number of submitted challenges. We use this to compute the load
    /// difficulty.
    challenges_per_domain: HashMap<Domain, usize>,
    /// Maps solver to the timestamp of the last submitted challenge. We use this to check if
    /// solvers can submit new challenges.
    challenges_timestamps: HashMap<Solver, u64>,
}

impl ChallengeCache {
    /// Creates a new challenge cache with the given challenges lifetime.
    pub fn new(challenge_lifetime: Duration) -> Self {
        Self {
            challenge_lifetime,
            challenges: BTreeMap::new(),
            challenges_per_domain: HashMap::new(),
            challenges_timestamps: HashMap::new(),
        }
    }

    /// Inserts a challenge into the cache.
    ///
    /// # Errors
    /// Returns an error if the solver is rate limited.
    pub fn insert_challenge(
        &mut self,
        challenge: &Challenge,
        current_time: u64,
    ) -> Result<(), ChallengeError> {
        let solver = (challenge.requestor, challenge.domain);

        // Check if the solver is rate limited. There could still be an expired challenge in the
        // cache for this solver, so in that case we override it.
        let remaining_time = self.next_challenge_delay(&solver, current_time);
        if remaining_time != 0 {
            return Err(ChallengeError::RateLimited(remaining_time));
        }

        self.challenges.entry(current_time).or_default().insert(solver);

        let prev_challenge = self.challenges_timestamps.insert(solver, current_time);
        if let Some(prev_timestamp) = prev_challenge {
            assert!(
                prev_timestamp + self.challenge_lifetime.as_secs() <= current_time,
                "previous timestamp should be expired"
            );
            // Since the previous timestamp for this solver is overridden, we can also just clean
            // up that challenge from the cache. The number of challenges for the domain stays
            // unchanged.
            if let Some(solvers) = self.challenges.get_mut(&prev_timestamp) {
                solvers.remove(&solver);
                if solvers.is_empty() {
                    self.challenges.remove(&prev_timestamp);
                }
            }
        } else {
            // If there was no previous timestamp tracked for this solver, the number of
            // challenges for the domain has to be incremented.
            self.challenges_per_domain
                .entry(challenge.domain)
                .and_modify(|c| *c = c.saturating_add(1))
                .or_insert(1);
        }
        Ok(())
    }

    /// Returns the seconds remaining until the next challenge can be submitted for the given
    /// requestor and domain. If the solver has not submitted a challenge yet, or the previous
    /// one expired, 0 is returned.
    fn next_challenge_delay(&self, solver: &Solver, current_time: u64) -> u64 {
        self.challenges_timestamps.get(solver).map_or(0, |timestamp| {
            (timestamp + self.challenge_lifetime.as_secs()).saturating_sub(current_time)
        })
    }

    /// Returns the number of challenges submitted for the given domain.
    pub fn num_challenges_for_domain(&self, domain: &Domain) -> usize {
        self.challenges_per_domain.get(domain).copied().unwrap_or(0)
    }

    /// Cleanup expired challenges and update the number of challenges submitted per domain and
    /// requestor.
    ///
    /// # Arguments
    /// * `current_time` - The current timestamp in seconds since the UNIX epoch.
    /// * `challenge_lifetime` - The duration during which a challenge is valid.
    ///
    /// # Panics
    /// Panics if any expired challenge has no corresponding entries on the requestor or domain
    /// maps.
    pub fn cleanup_expired_challenges(&mut self, current_time: u64) {
        // Challenges older than this are expired.
        let limit_timestamp = current_time - self.challenge_lifetime.as_secs();

        let valid_challenges = self.challenges.split_off(&limit_timestamp);
        let expired_challenges = std::mem::replace(&mut self.challenges, valid_challenges);

        for solvers in expired_challenges.into_values() {
            for (requestor, domain) in solvers {
                let remove_domain = self
                    .challenges_per_domain
                    .get_mut(&domain)
                    .map(|c| {
                        *c = c.saturating_sub(1);
                        *c == 0
                    })
                    .expect("domain should have a submitted challenges count");
                if remove_domain {
                    self.challenges_per_domain.remove(&domain);
                }

                self.challenges_timestamps
                    .remove(&(requestor, domain))
                    .expect("solver should have a submitted challenge");
            }
        }
    }
<<<<<<< HEAD
=======

    /// Run the cleanup task.
    ///
    /// The cleanup task is responsible for removing expired challenges from the cache.
    /// It runs every minute and removes challenges that are no longer valid because of their
    /// timestamp.
    pub async fn run_cleanup(cache: Arc<RwLock<Self>>, cleanup_interval: Duration) {
        let mut interval = interval(cleanup_interval);

        loop {
            interval.tick().await;
            let current_time = SystemTime::now()
                .duration_since(UNIX_EPOCH)
                .expect("current timestamp should be greater than unix epoch")
                .as_secs();
            cache
                .write()
                .expect("challenge cache lock should not be poisoned")
                .cleanup_expired_challenges(current_time);
        }
    }
}

#[cfg(test)]
mod tests {
    use std::sync::{Arc, RwLock};
    use std::time::{Duration, SystemTime, UNIX_EPOCH};

    use crate::Challenge;
    use crate::challenge_cache::ChallengeCache;

    #[tokio::test]
    async fn expired_challenges_are_cleaned_up() {
        let challenge_lifetime = Duration::from_millis(100);
        let cleanup_interval = Duration::from_millis(500);
        let cache = Arc::new(RwLock::new(ChallengeCache::new(challenge_lifetime)));
        let cleanup_cache = cache.clone();
        tokio::spawn(
            async move { ChallengeCache::run_cleanup(cleanup_cache, cleanup_interval).await },
        );

        let domain = [1u8; 32];
        let requestor = [0u8; 32];
        let signature = [0u8; 32];
        let target = u64::MAX;
        let request_complexity = 1;

        let timestamp = SystemTime::now().duration_since(UNIX_EPOCH).unwrap().as_secs();
        let challenge = Challenge::from_parts(
            target,
            timestamp,
            request_complexity,
            requestor,
            domain,
            signature,
        );
        cache.write().unwrap().insert_challenge(&challenge, timestamp).unwrap();

        // assert that the challenge was inserted
        assert!(cache.read().unwrap().challenges.contains_key(&timestamp));
        assert_eq!(cache.read().unwrap().challenges_per_domain.get(&domain).unwrap(), &1);
        assert_eq!(
            cache.read().unwrap().challenges_timestamps.get(&(requestor, domain)).unwrap(),
            &timestamp
        );

        // wait for expiration + cleanup
        tokio::time::sleep(cleanup_interval + challenge_lifetime + Duration::from_secs(1)).await;

        // assert that the challenge was removed
        assert!(!cache.read().unwrap().challenges.contains_key(&timestamp));
        assert_eq!(cache.read().unwrap().challenges_per_domain.get(&domain), None);
        assert_eq!(cache.read().unwrap().challenges_timestamps.get(&(requestor, domain)), None);
    }
>>>>>>> 9830a159
}<|MERGE_RESOLUTION|>--- conflicted
+++ resolved
@@ -1,18 +1,8 @@
-<<<<<<< HEAD
-use std::collections::{BTreeMap, HashMap};
+use std::collections::{BTreeMap, HashMap, HashSet};
 use std::time::Duration;
-
-use crate::{Challenge, Domain, Requestor};
-=======
-use std::collections::{BTreeMap, HashMap, HashSet};
-use std::sync::{Arc, RwLock};
-use std::time::{Duration, SystemTime, UNIX_EPOCH};
-
-use tokio::time::interval;
 
 use crate::challenge::Challenge;
 use crate::{ChallengeError, Domain, Requestor};
->>>>>>> 9830a159
 
 /// Represents the solver of a challenge, i.e. a requestor and a domain.
 pub(crate) type Solver = (Requestor, Domain);
@@ -149,34 +139,10 @@
             }
         }
     }
-<<<<<<< HEAD
-=======
-
-    /// Run the cleanup task.
-    ///
-    /// The cleanup task is responsible for removing expired challenges from the cache.
-    /// It runs every minute and removes challenges that are no longer valid because of their
-    /// timestamp.
-    pub async fn run_cleanup(cache: Arc<RwLock<Self>>, cleanup_interval: Duration) {
-        let mut interval = interval(cleanup_interval);
-
-        loop {
-            interval.tick().await;
-            let current_time = SystemTime::now()
-                .duration_since(UNIX_EPOCH)
-                .expect("current timestamp should be greater than unix epoch")
-                .as_secs();
-            cache
-                .write()
-                .expect("challenge cache lock should not be poisoned")
-                .cleanup_expired_challenges(current_time);
-        }
-    }
 }
 
 #[cfg(test)]
 mod tests {
-    use std::sync::{Arc, RwLock};
     use std::time::{Duration, SystemTime, UNIX_EPOCH};
 
     use crate::Challenge;
@@ -185,12 +151,7 @@
     #[tokio::test]
     async fn expired_challenges_are_cleaned_up() {
         let challenge_lifetime = Duration::from_millis(100);
-        let cleanup_interval = Duration::from_millis(500);
-        let cache = Arc::new(RwLock::new(ChallengeCache::new(challenge_lifetime)));
-        let cleanup_cache = cache.clone();
-        tokio::spawn(
-            async move { ChallengeCache::run_cleanup(cleanup_cache, cleanup_interval).await },
-        );
+        let mut cache = ChallengeCache::new(challenge_lifetime);
 
         let domain = [1u8; 32];
         let requestor = [0u8; 32];
@@ -198,32 +159,32 @@
         let target = u64::MAX;
         let request_complexity = 1;
 
-        let timestamp = SystemTime::now().duration_since(UNIX_EPOCH).unwrap().as_secs();
+        let insertion_timestamp = SystemTime::now().duration_since(UNIX_EPOCH).unwrap().as_secs();
         let challenge = Challenge::from_parts(
             target,
-            timestamp,
+            insertion_timestamp,
             request_complexity,
             requestor,
             domain,
             signature,
         );
-        cache.write().unwrap().insert_challenge(&challenge, timestamp).unwrap();
+        cache.insert_challenge(&challenge, insertion_timestamp).unwrap();
 
         // assert that the challenge was inserted
-        assert!(cache.read().unwrap().challenges.contains_key(&timestamp));
-        assert_eq!(cache.read().unwrap().challenges_per_domain.get(&domain).unwrap(), &1);
+        assert!(cache.challenges.contains_key(&insertion_timestamp));
+        assert_eq!(cache.challenges_per_domain.get(&domain).unwrap(), &1);
         assert_eq!(
-            cache.read().unwrap().challenges_timestamps.get(&(requestor, domain)).unwrap(),
-            &timestamp
+            cache.challenges_timestamps.get(&(requestor, domain)).unwrap(),
+            &insertion_timestamp
         );
 
         // wait for expiration + cleanup
-        tokio::time::sleep(cleanup_interval + challenge_lifetime + Duration::from_secs(1)).await;
+        let expiration_time = insertion_timestamp + challenge_lifetime.as_secs();
+        cache.cleanup_expired_challenges(expiration_time);
 
         // assert that the challenge was removed
-        assert!(!cache.read().unwrap().challenges.contains_key(&timestamp));
-        assert_eq!(cache.read().unwrap().challenges_per_domain.get(&domain), None);
-        assert_eq!(cache.read().unwrap().challenges_timestamps.get(&(requestor, domain)), None);
+        assert!(!cache.challenges.contains_key(&insertion_timestamp));
+        assert_eq!(cache.challenges_per_domain.get(&domain), None);
+        assert_eq!(cache.challenges_timestamps.get(&(requestor, domain)), None);
     }
->>>>>>> 9830a159
 }