--- conflicted
+++ resolved
@@ -4,12 +4,6 @@
 
 use crate::{ChallengeError, Domain, Requestor};
 
-<<<<<<< HEAD
-/// The size of the encoded challenge in bytes.
-const CHALLENGE_ENCODED_SIZE: usize = 120;
-
-=======
->>>>>>> 3c5f4bf2
 /// A challenge for proof-of-work validation.
 #[derive(Debug, Clone, PartialEq, PartialOrd)]
 pub struct Challenge {
@@ -31,7 +25,7 @@
 
 impl Challenge {
     /// The size of the serialized challenge in bytes.
-    pub const SERIALIZED_SIZE: usize = 112;
+    pub const SERIALIZED_SIZE: usize = 120;
 
     /// Creates a new challenge with the given parameters.
     /// The signature is computed internally using the provided secret.
@@ -80,41 +74,6 @@
         }
     }
 
-<<<<<<< HEAD
-    /// Decodes the challenge and verifies that the signature part of the challenge is valid
-    /// in the context of the specified secret.
-    pub fn decode(value: &str, secret: [u8; 32]) -> Result<Self, ChallengeError> {
-        // Parse the hex-encoded challenge string
-        let bytes: [u8; CHALLENGE_ENCODED_SIZE] =
-            hex_to_bytes(value).ok_or(ChallengeError::InvalidChallengeSize)?;
-
-        // SAFETY: Length of the bytes is enforced above.
-        let target = u64::from_le_bytes(bytes[0..8].try_into().unwrap());
-        let timestamp = u64::from_le_bytes(bytes[8..16].try_into().unwrap());
-        let request_complexity = u64::from_le_bytes(bytes[16..24].try_into().unwrap());
-        let requestor = bytes[24..56].try_into().unwrap();
-        let domain = bytes[56..88].try_into().unwrap();
-        let signature = bytes[88..CHALLENGE_ENCODED_SIZE].try_into().unwrap();
-
-        // Verify the signature
-        let expected_signature = Self::compute_signature(
-            secret,
-            target,
-            timestamp,
-            request_complexity,
-            &requestor,
-            &domain,
-        );
-        if signature == expected_signature {
-            Ok(Self::from_parts(
-                target,
-                timestamp,
-                request_complexity,
-                requestor,
-                domain,
-                signature,
-            ))
-=======
     /// Verifies that the signature part of the challenge is valid in the context of the specified
     /// secret.
     pub fn verify_signature(&self, secret: [u8; 32]) -> Result<(), ChallengeError> {
@@ -123,32 +82,17 @@
                 secret,
                 self.target,
                 self.timestamp,
+                self.request_complexity,
                 &self.requestor,
                 &self.domain,
             )
         {
             Ok(())
->>>>>>> 3c5f4bf2
         } else {
             Err(ChallengeError::ServerSignaturesDoNotMatch)
         }
     }
 
-<<<<<<< HEAD
-    /// Encodes the challenge into a hex string.
-    pub fn encode(&self) -> String {
-        let mut bytes = Vec::with_capacity(CHALLENGE_ENCODED_SIZE);
-        bytes.extend_from_slice(&self.target.to_le_bytes());
-        bytes.extend_from_slice(&self.timestamp.to_le_bytes());
-        bytes.extend_from_slice(&self.request_complexity.to_le_bytes());
-        bytes.extend_from_slice(&self.requestor);
-        bytes.extend_from_slice(&self.domain);
-        bytes.extend_from_slice(&self.signature);
-        bytes_to_hex(&bytes)
-    }
-
-=======
->>>>>>> 3c5f4bf2
     /// Checks whether the provided nonce satisfies the target requirement encoded in the
     /// challenge.
     ///
@@ -231,9 +175,12 @@
         Self::from_parts(
             u64::from_le_bytes(bytes[..8].try_into().expect("bytes should serialize target")),
             u64::from_le_bytes(bytes[8..16].try_into().expect("bytes should serialize timestamp")),
-            bytes[16..48].try_into().expect("bytes should serialize requestor"),
-            bytes[48..80].try_into().expect("bytes should serialize domain"),
-            bytes[80..].try_into().expect("bytes should serialize signature"),
+            u64::from_le_bytes(
+                bytes[16..24].try_into().expect("bytes should serialize request complexity"),
+            ),
+            bytes[24..56].try_into().expect("bytes should serialize requestor"),
+            bytes[56..88].try_into().expect("bytes should serialize domain"),
+            bytes[88..].try_into().expect("bytes should serialize signature"),
         )
     }
 }
@@ -271,41 +218,7 @@
         let timestamp = 1_234_567_890;
         let challenge = Challenge::new(2, timestamp, request_complexity, requestor, domain, secret);
 
-<<<<<<< HEAD
-        // Test that it serializes to the expected JSON format
-        let json = serde_json::to_string(&challenge).unwrap();
-
-        // Should contain the expected fields
-        assert!(json.contains("\"challenge\":"));
-        assert!(json.contains("\"target\":"));
-        assert!(json.contains(&format!("\"timestamp\":{timestamp}")));
-
-        // Parse back to verify structure
-        let parsed: serde_json::Value = serde_json::from_str(&json).unwrap();
-        assert!(parsed.get("challenge").is_some());
-        assert!(parsed.get("target").is_some());
-        assert!(parsed.get("timestamp").is_some());
-        assert_eq!(parsed["target"], challenge.target);
-        assert_eq!(parsed["timestamp"], timestamp);
-    }
-
-    #[test]
-    fn challenge_encode_decode() {
-        let secret = create_test_secret();
-        let target = 3;
-        let current_time = SystemTime::now().duration_since(UNIX_EPOCH).unwrap().as_secs();
-        let requestor = [1u8; 32];
-        let domain = [2u8; 32];
-        let request_complexity = 100;
-
-        let challenge =
-            Challenge::new(target, current_time, request_complexity, requestor, domain, secret);
-
-        let encoded = challenge.encode();
-        let decoded = Challenge::decode(&encoded, secret).unwrap();
-=======
         let serialized = challenge.to_bytes();
->>>>>>> 3c5f4bf2
 
         let deserialized = Challenge::from(serialized);
         assert_eq!(deserialized, challenge);
