[package]
authors.workspace      = true
description            = "Miden Proof-of-Work rate limiter"
edition.workspace      = true
homepage.workspace     = true
keywords               = ["miden", "pow"]
license.workspace      = true
name                   = "miden-pow-rate-limiter"
readme                 = "README.md"
repository.workspace   = true
rust-version.workspace = true
version.workspace      = true

[lints]
workspace = true

[dependencies]
serde     = { workspace = true }
sha2      = { workspace = true }
thiserror = { workspace = true }
tokio     = { features = ["time"], workspace = true }

[dev-dependencies]
<<<<<<< HEAD
serde_json = { version = "1.0" }
tokio      = { features = ["macros", "rt", "time"], workspace = true }
=======
serde_json = { workspace = true }
>>>>>>> 11504d1c
<|MERGE_RESOLUTION|>--- conflicted
+++ resolved
@@ -21,9 +21,5 @@
 tokio     = { features = ["time"], workspace = true }
 
 [dev-dependencies]
-<<<<<<< HEAD
-serde_json = { version = "1.0" }
-tokio      = { features = ["macros", "rt", "time"], workspace = true }
-=======
 serde_json = { workspace = true }
->>>>>>> 11504d1c
+tokio      = { features = ["macros", "rt", "time"], workspace = true }