[package]
authors.workspace      = true
description            = "Miden Proof-of-Work rate limiter"
edition.workspace      = true
homepage.workspace     = true
keywords               = ["miden", "pow"]
license.workspace      = true
name                   = "miden-pow-rate-limiter"
readme                 = "README.md"
repository.workspace   = true
rust-version.workspace = true
version.workspace      = true

[lints]
workspace = true

[dependencies]
sha2      = { workspace = true }
thiserror = { workspace = true }
tokio     = { features = ["time"], workspace = true }

[dev-dependencies]
serde_json = { workspace = true }
<<<<<<< HEAD
tokio      = { features = ["macros", "process"], workspace = true }
=======
tokio      = { features = ["macros", "rt", "time"], workspace = true }
>>>>>>> cc1979da
<|MERGE_RESOLUTION|>--- conflicted
+++ resolved
@@ -21,8 +21,4 @@
 
 [dev-dependencies]
 serde_json = { workspace = true }
-<<<<<<< HEAD
-tokio      = { features = ["macros", "process"], workspace = true }
-=======
-tokio      = { features = ["macros", "rt", "time"], workspace = true }
->>>>>>> cc1979da
+tokio      = { features = ["macros", "rt", "time"], workspace = true }