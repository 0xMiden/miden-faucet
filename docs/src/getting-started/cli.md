# CLI configuration and usage

This guide shows the available commands and their configuration options to run with the Miden Faucet CLI.

## Available Commands

| Command | Description |
|---------|-------------|
| `start` | Start the faucet server |
| `create-faucet-account` | Create a new faucet account |
| `create-api-keys` | Generate API keys for authentication |
| `help` | Show help information |

## Configuration Methods

The Miden Faucet can be configured using:

1. **Command-line arguments**
2. **Environment variables**

## Command-Line Arguments

### Basic Configuration

```bash
miden-faucet start \
  --endpoint <URL> \
  --node-url <URL> \
  --account <PATH> \
  --network <NETWORK>
```

### All Available Options

| Option | Description | Default | Required |
|--------|-------------|---------|----------|
| `--endpoint` | Faucet endpoint | - | Yes |
| `--node-url` | Miden node RPC endpoint | - | Yes |
| `--account` | Path to faucet account file | - | Yes |
| `--network` | Network configuration | `localhost` | No |
| `--timeout` | RPC request timeout | `5s` | No |
| `--max-claimable-amount` | Max claimable base units per request | `1000000000` | No |
| `--store` | SQLite store path | `faucet_client_store.sqlite3` | No |
| `--explorer-url` | Midenscan URL | - | No |
| `--base-amount` | Token amount (in base units) at which the difficulty of the challenge starts to increase. | `100000000` | No |

### Proof of Work Configuration

| Option | Description | Default | Required |
|--------|-------------|---------|----------|
| `--pow-secret` | Secret to sign PoW challenges. This should NOT be shared | "" | No |
| `--pow-baseline` | Base PoW difficulty (0-32). It's the starting difficulty when no requests are pending | `12` | No |
| `--pow-challenge-lifetime` | Challenge validity duration, i.e. how long challenges remain valid. This affects the rate limiting, since it works by rejecting new submissions while the previous submitted challenge is still valid | `30s` | No |
| `--pow-cleanup-interval` | Cache cleanup interval, i.e. how often expired challenges are removed | `2s` | No |
| `--pow-growth-rate` | Difficulty growth rate, i.e. how quickly difficulty increases with load. | `0.1` | No |
<<<<<<< HEAD
| `--pow-base-difficulty-amount` | Token amount (in base units) at which the difficulty of the challenge starts to increase. | `100000000` | No |
=======
>>>>>>> 67003da8

### Advanced Configuration

| Option | Description | Default | Required |
|--------|-------------|---------|----------|
| `--remote-tx-prover-url` | Remote transaction prover | - | No |
| `--api-keys` | Comma-separated API keys | - | No |
| `--enable-otel` | Enable OpenTelemetry | `false` | No |
| `--batch-size` | Maximum number of P2ID notes to create per transaction | `32` | No |

## Environment Variables

All configuration options can be set using environment variables:

```bash
# Basic configuration
export MIDEN_FAUCET_ENDPOINT=http://localhost:8080
export MIDEN_FAUCET_NODE_URL=https://rpc.testnet.miden.io
export MIDEN_FAUCET_ACCOUNT_PATH=./faucet.mac
export MIDEN_FAUCET_NETWORK=testnet
export MIDEN_FAUCET_EXPLORER_URL=https://testnet.midenscan.com
export MIDEN_FAUCET_MAX_CLAIMABLE_AMOUNT=1000000000
<<<<<<< HEAD
=======
export MIDEN_FAUCET_BASE_AMOUNT=100000000
>>>>>>> 67003da8

# Proof of Work
export MIDEN_FAUCET_POW_SECRET=your-secret-here
export MIDEN_FAUCET_POW_BASELINE=12
export MIDEN_FAUCET_POW_CHALLENGE_LIFETIME=30s
export MIDEN_FAUCET_POW_CLEANUP_INTERVAL=2s
export MIDEN_FAUCET_POW_GROWTH_RATE=0.1
<<<<<<< HEAD
export MIDEN_FAUCET_POW_BASE_DIFFICULTY_AMOUNT=100000000
=======
>>>>>>> 67003da8

# Advanced
export MIDEN_FAUCET_TIMEOUT=10s
export MIDEN_FAUCET_ENABLE_OTEL=true
export MIDEN_FAUCET_API_KEYS=key1,key2,key3
export MIDEN_FAUCET_BATCH_SIZE=32
```

## Network Configurations

### Predefined Networks

#### Localhost
```bash
--network localhost
```
- **Explorer URL**: Not available
- **Address Display**: `mlcl`
- **Use Case**: Local development

#### Devnet
```bash
--network devnet
```
- **Explorer URL**: Not available
- **Address Display**: `mdev`
- **Use Case**: Development testing

#### Testnet
```bash
--network testnet
```
- **Explorer URL**: https://testnet.midenscan.com/
- **Address Display**: `mtst`
- **Use Case**: Integration testing

### Custom Network
```bash
--network custom
```

- **Explorer URL**: Not available
- **Address Display**: `mcst`
- **Use Case**: Run your custom network

## API Key Configuration

### Generate API Keys

```bash
miden-faucet create-api-keys 5
```

This generates 5 API keys that can be used for authentication. They are printed to stdout.

### API Key Benefits

- **Rate Limiting**: Separate rate limits per API key
- **Access Control**: Distribute keys to different users/teams

## Store Configuration

### SQLite Store

This is the store that is used by the Miden Client to store all the faucet account state. Default is SQLite:

```bash
--store ./faucet_client_store.sqlite3.sqlite3
```

## Monitoring Configuration

### OpenTelemetry

Enable OpenTelemetry for production monitoring:

```bash
--enable-otel
```

## Configuration Example

```bash
miden-faucet start \
  --endpoint http://localhost:8080 \
  --node-url http://localhost:57291 \
  --account ./faucet.mac \
  --network localhost \
  --pow-baseline 8 \
  --pow-challenge-lifetime 1s
```

For detailed options, run `miden-faucet [COMMAND] --help`. <|MERGE_RESOLUTION|>--- conflicted
+++ resolved
@@ -53,10 +53,6 @@
 | `--pow-challenge-lifetime` | Challenge validity duration, i.e. how long challenges remain valid. This affects the rate limiting, since it works by rejecting new submissions while the previous submitted challenge is still valid | `30s` | No |
 | `--pow-cleanup-interval` | Cache cleanup interval, i.e. how often expired challenges are removed | `2s` | No |
 | `--pow-growth-rate` | Difficulty growth rate, i.e. how quickly difficulty increases with load. | `0.1` | No |
-<<<<<<< HEAD
-| `--pow-base-difficulty-amount` | Token amount (in base units) at which the difficulty of the challenge starts to increase. | `100000000` | No |
-=======
->>>>>>> 67003da8
 
 ### Advanced Configuration
 
@@ -79,10 +75,7 @@
 export MIDEN_FAUCET_NETWORK=testnet
 export MIDEN_FAUCET_EXPLORER_URL=https://testnet.midenscan.com
 export MIDEN_FAUCET_MAX_CLAIMABLE_AMOUNT=1000000000
-<<<<<<< HEAD
-=======
 export MIDEN_FAUCET_BASE_AMOUNT=100000000
->>>>>>> 67003da8
 
 # Proof of Work
 export MIDEN_FAUCET_POW_SECRET=your-secret-here
@@ -90,10 +83,6 @@
 export MIDEN_FAUCET_POW_CHALLENGE_LIFETIME=30s
 export MIDEN_FAUCET_POW_CLEANUP_INTERVAL=2s
 export MIDEN_FAUCET_POW_GROWTH_RATE=0.1
-<<<<<<< HEAD
-export MIDEN_FAUCET_POW_BASE_DIFFICULTY_AMOUNT=100000000
-=======
->>>>>>> 67003da8
 
 # Advanced
 export MIDEN_FAUCET_TIMEOUT=10s
