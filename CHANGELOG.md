# Changelog

## 0.12.3 (2025-11-14)

<<<<<<< HEAD
- Fixed challenge cache lock poisoned bug by removing validation on `challenges_timestamps` cleanup ([#165](https://github.com/0xMiden/miden-faucet/pull/165)).
=======
- Added an error display for failed metadata requests ([#166](https://github.com/0xMiden/miden-faucet/pull/166)).
>>>>>>> e83e9099

## 0.12.2 (2025-11-12)

- Removed the web-client to improve frontend loading time ([#158](https://github.com/0xMiden/miden-faucet/pull/158)).

## 0.12.1 (2025-11-11)

- Fixed release workflow by storing frontend artifacts in `OUT_DIR` (([#154](https://github.com/0xMiden/miden-faucet/pull/154))).
- Added `api-public-url` CLI param to fix the backend and frontend communication ([#153](https://github.com/0xMiden/miden-faucet/pull/153)).

## 0.12.0 (2025-11-10)

- Added requested `amount` to PoW Challenge ([#68](https://github.com/0xMiden/miden-faucet/pull/68)).
- Added `pow_base_difficulty_amount` CLI param and updated default values ([#68](https://github.com/0xMiden/miden-faucet/pull/68)).
- Added Retry-After header for HTTP response on rate limited error ([#70](https://github.com/0xMiden/miden-faucet/pull/70)).
- Replaced SHA3-256 with SHA-256 for PoW ([#79](https://github.com/0xMiden/miden-faucet/pull/79)).
- Refactored CLI commands into `init` and `start` ([#84](https://github.com/0xMiden/miden-faucet/pull/84), [#145](https://github.com/0xMiden/miden-faucet/pull/145)).
- Added wallet connection to prefill the recipient address ([#100](https://github.com/0xMiden/miden-faucet/pull/100)).
- Redesigned the frontend ([#110](https://github.com/0xMiden/miden-faucet/pull/110)).
- Separated frontend and backend servers ([#119](https://github.com/0xMiden/miden-faucet/pull/119)).
- Frontend now awaits for the transaction to be committed ([#127](https://github.com/0xMiden/miden-faucet/pull/127)).
- Added 10-block expiration delta to faucet minting transactions ([#136](https://github.com/0xMiden/miden-faucet/pull/136)).

## 0.11.8 (2025-10-27)

- Sync state before creating transactions to avoid desync errors (#[132](https://github.com/0xMiden/miden-faucet/pull/132)).

## 0.11.7 (2025-10-15)

- Patched miden-client to 0.11.10 ([#121](https://github.com/0xMiden/miden-faucet/pull/121)).

## 0.11.6 (2025-10-08)

- Improved telemetry ([#111](https://github.com/0xMiden/miden-faucet/pull/111)).

## 0.11.5 (2025-09-18)

- Patched miden-client to 0.11.6 ([#90](https://github.com/0xMiden/miden-faucet/pull/90)).
- Set batch size to 64 ([#90](https://github.com/0xMiden/miden-faucet/pull/90)).

## 0.11.4 (2025-09-16)

- Reduce faucet batch size to 8 ([#87](https://github.com/0xMiden/miden-faucet/pull/87)).

## 0.11.3 (2025-09-09)

- Fixed display for minted token amount ([#82](https://github.com/0xMiden/miden-faucet/pull/82)).

## 0.11.2 (2025-09-08)

- Refreshed dependencies.

## 0.11.1 (2025-09-02)

- Added `--network` CLI parameter to specify the type of network to which the faucet connects ([#74](https://github.com/0xMiden/miden-faucet/pull/74)).

## 0.11.0 (2025-09-01)

### Changes

- Introduced `miden-faucet-lib` crate ([#10](https://github.com/0xMiden/miden-faucet/pull/10)).
- Integrated miden-client ([#11](https://github.com/0xMiden/miden-faucet/pull/11)).
- Added `/get_note` endpoint ([#19](https://github.com/0xMiden/miden-faucet/pull/19)).
- Redesigned the home frontend ([#20](https://github.com/0xMiden/miden-faucet/pull/20)).
- Redesigned the tokens request flows ([#25](https://github.com/0xMiden/miden-faucet/pull/25)).
- Added faucet supply amounts to the metadata ([#30](https://github.com/0xMiden/miden-faucet/pull/30)).
- Added supply exceeded check ([#31](https://github.com/0xMiden/miden-faucet/pull/31)). 
- Use HTTP 429 status code for rate limited error ([#51](https://github.com/0xMiden/miden-faucet/pull/51)).
- Replace amount options validation for maximum claimable amount ([#52](https://github.com/0xMiden/miden-faucet/pull/52)).
- Added `mdbook` documentation ([#61](https://github.com/0xMiden/miden-faucet/pull/61)).
- Added `--explorer-url` CLI parameter to optionally set the explorer url ([#63](https://github.com/0xMiden/miden-faucet/pull/63)).
- Introduced `miden-pow-rate-limiter` crate ([#67](https://github.com/0xMiden/miden-faucet/pull/67))
- [BREAKING] Incremented MSRV to 1.89.

## 0.10.0 (2025-07-10)

For previous changes see the changelog in https://github.com/0xMiden/miden-node.<|MERGE_RESOLUTION|>--- conflicted
+++ resolved
@@ -2,11 +2,8 @@
 
 ## 0.12.3 (2025-11-14)
 
-<<<<<<< HEAD
 - Fixed challenge cache lock poisoned bug by removing validation on `challenges_timestamps` cleanup ([#165](https://github.com/0xMiden/miden-faucet/pull/165)).
-=======
 - Added an error display for failed metadata requests ([#166](https://github.com/0xMiden/miden-faucet/pull/166)).
->>>>>>> e83e9099
 
 ## 0.12.2 (2025-11-12)
 
