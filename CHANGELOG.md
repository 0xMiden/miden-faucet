--- conflicted
+++ resolved
@@ -1,12 +1,8 @@
 # Changelog
 
-<<<<<<< HEAD
 ## 0.13.0 (TBD)
 
-## 0.12.4 (2025-11-27)
-=======
 ## 0.12.4 (2025-12-04)
->>>>>>> 8a7eda04
 
 - Added version to the metadata endpoint ([#169](https://github.com/0xMiden/miden-faucet/pull/169)).
 - Small UI improvements ([#180](https://github.com/0xMiden/miden-faucet/pull/180)).
