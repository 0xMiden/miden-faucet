--- conflicted
+++ resolved
@@ -1,12 +1,11 @@
 # Changelog
 
-<<<<<<< HEAD
 ## 0.12 (TBD)
 
 ### Changes
 
 - Replaced SHA3-256 with SHA-256 for PoW ([#79](https://github.com/0xMiden/miden-faucet/pull/79)).
-=======
+
 ## 0.11.4 (2025-09-16)
 
 - Reduce faucet batch size to 8 ([#87](https://github.com/0xMiden/miden-faucet/pull/87)).
@@ -15,7 +14,6 @@
 
 - Fixed display for minted token amount ([#82](https://github.com/0xMiden/miden-faucet/pull/82)).
 
->>>>>>> 4fe34f30
 ## 0.11.2 (2025-09-08)
 
 - Refreshed dependencies.
