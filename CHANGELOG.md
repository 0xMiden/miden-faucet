# Changelog

<<<<<<< HEAD
## 0.13.0 (TBD)
=======
## 0.12.3 (2025-11-17)

- Fixed challenge cache lock poisoned bug by removing validation on `challenges_timestamps` cleanup ([#165](https://github.com/0xMiden/miden-faucet/pull/165)).
- Added an error display for failed metadata requests ([#166](https://github.com/0xMiden/miden-faucet/pull/166)).
>>>>>>> 658636cf

## 0.12.2 (2025-11-12)

- Removed the web-client to improve frontend loading time ([#158](https://github.com/0xMiden/miden-faucet/pull/158)).

## 0.12.1 (2025-11-11)

- Fixed release workflow by storing frontend artifacts in `OUT_DIR` (([#154](https://github.com/0xMiden/miden-faucet/pull/154))).
- Added `api-public-url` CLI param to fix the backend and frontend communication ([#153](https://github.com/0xMiden/miden-faucet/pull/153)).

## 0.12.0 (2025-11-10)

- Added requested `amount` to PoW Challenge ([#68](https://github.com/0xMiden/miden-faucet/pull/68)).
- Added `pow_base_difficulty_amount` CLI param and updated default values ([#68](https://github.com/0xMiden/miden-faucet/pull/68)).
- Added Retry-After header for HTTP response on rate limited error ([#70](https://github.com/0xMiden/miden-faucet/pull/70)).
- Replaced SHA3-256 with SHA-256 for PoW ([#79](https://github.com/0xMiden/miden-faucet/pull/79)).
- Refactored CLI commands into `init` and `start` ([#84](https://github.com/0xMiden/miden-faucet/pull/84), [#145](https://github.com/0xMiden/miden-faucet/pull/145)).
- Added wallet connection to prefill the recipient address ([#100](https://github.com/0xMiden/miden-faucet/pull/100)).
- Redesigned the frontend ([#110](https://github.com/0xMiden/miden-faucet/pull/110)).
- Separated frontend and backend servers ([#119](https://github.com/0xMiden/miden-faucet/pull/119)).
- Frontend now awaits for the transaction to be committed ([#127](https://github.com/0xMiden/miden-faucet/pull/127)).
- Added 10-block expiration delta to faucet minting transactions ([#136](https://github.com/0xMiden/miden-faucet/pull/136)).

## 0.11.8 (2025-10-27)

- Sync state before creating transactions to avoid desync errors (#[132](https://github.com/0xMiden/miden-faucet/pull/132)).

## 0.11.7 (2025-10-15)

- Patched miden-client to 0.11.10 ([#121](https://github.com/0xMiden/miden-faucet/pull/121)).

## 0.11.6 (2025-10-08)

- Improved telemetry ([#111](https://github.com/0xMiden/miden-faucet/pull/111)).

## 0.11.5 (2025-09-18)

- Patched miden-client to 0.11.6 ([#90](https://github.com/0xMiden/miden-faucet/pull/90)).
- Set batch size to 64 ([#90](https://github.com/0xMiden/miden-faucet/pull/90)).

## 0.11.4 (2025-09-16)

- Reduce faucet batch size to 8 ([#87](https://github.com/0xMiden/miden-faucet/pull/87)).

## 0.11.3 (2025-09-09)

- Fixed display for minted token amount ([#82](https://github.com/0xMiden/miden-faucet/pull/82)).

## 0.11.2 (2025-09-08)

- Refreshed dependencies.

## 0.11.1 (2025-09-02)

- Added `--network` CLI parameter to specify the type of network to which the faucet connects ([#74](https://github.com/0xMiden/miden-faucet/pull/74)).

## 0.11.0 (2025-09-01)

### Changes

- Introduced `miden-faucet-lib` crate ([#10](https://github.com/0xMiden/miden-faucet/pull/10)).
- Integrated miden-client ([#11](https://github.com/0xMiden/miden-faucet/pull/11)).
- Added `/get_note` endpoint ([#19](https://github.com/0xMiden/miden-faucet/pull/19)).
- Redesigned the home frontend ([#20](https://github.com/0xMiden/miden-faucet/pull/20)).
- Redesigned the tokens request flows ([#25](https://github.com/0xMiden/miden-faucet/pull/25)).
- Added faucet supply amounts to the metadata ([#30](https://github.com/0xMiden/miden-faucet/pull/30)).
- Added supply exceeded check ([#31](https://github.com/0xMiden/miden-faucet/pull/31)). 
- Use HTTP 429 status code for rate limited error ([#51](https://github.com/0xMiden/miden-faucet/pull/51)).
- Replace amount options validation for maximum claimable amount ([#52](https://github.com/0xMiden/miden-faucet/pull/52)).
- Added `mdbook` documentation ([#61](https://github.com/0xMiden/miden-faucet/pull/61)).
- Added `--explorer-url` CLI parameter to optionally set the explorer url ([#63](https://github.com/0xMiden/miden-faucet/pull/63)).
- Introduced `miden-pow-rate-limiter` crate ([#67](https://github.com/0xMiden/miden-faucet/pull/67))
- [BREAKING] Incremented MSRV to 1.89.

## 0.10.0 (2025-07-10)

For previous changes see the changelog in https://github.com/0xMiden/miden-node.<|MERGE_RESOLUTION|>--- conflicted
+++ resolved
@@ -1,13 +1,10 @@
 # Changelog
 
-<<<<<<< HEAD
 ## 0.13.0 (TBD)
-=======
 ## 0.12.3 (2025-11-17)
 
 - Fixed challenge cache lock poisoned bug by removing validation on `challenges_timestamps` cleanup ([#165](https://github.com/0xMiden/miden-faucet/pull/165)).
 - Added an error display for failed metadata requests ([#166](https://github.com/0xMiden/miden-faucet/pull/166)).
->>>>>>> 658636cf
 
 ## 0.12.2 (2025-11-12)
 
