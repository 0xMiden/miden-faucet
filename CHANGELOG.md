# Changelog

## 0.11.0 (TBD)

### Changes

- Integrated miden-client (#11).
<<<<<<< HEAD
- Redesigned the home frontend (#20).
=======
- Added `/get_note` endpoint (#19).
>>>>>>> 3b950669

## 0.10.0 (2025-07-10)

For previous changes see the changelog in https://github.com/0xMiden/miden-node.<|MERGE_RESOLUTION|>--- conflicted
+++ resolved
@@ -5,11 +5,8 @@
 ### Changes
 
 - Integrated miden-client (#11).
-<<<<<<< HEAD
+- Added `/get_note` endpoint (#19).
 - Redesigned the home frontend (#20).
-=======
-- Added `/get_note` endpoint (#19).
->>>>>>> 3b950669
 
 ## 0.10.0 (2025-07-10)
 
