[workspace]
members = ["bin/faucet", "crates/faucet"]

resolver = "2"

[workspace.package]
authors      = ["Miden contributors"]
edition      = "2024"
exclude      = [".github/"]
homepage     = "https://miden.xyz"
license      = "MIT"
readme       = "README.md"
repository   = "https://github.com/0xMiden/miden-faucet"
rust-version = "1.89"
version      = "0.12.0"

# Optimize the cryptography for faster tests involving account creation.
[profile.test.package.miden-crypto]
opt-level = 2

[workspace.dependencies]
<<<<<<< HEAD
miden-faucet-lib = { path = "crates/faucet" }
miden-faucet-pow = { path = "crates/pow" }
=======
miden-faucet-lib       = { path = "crates/faucet", version = "0.12" }
miden-pow-rate-limiter = { path = "crates/pow", version = "0.12" }
>>>>>>> a40c02b3

# Miden dependencies.
miden-client = { version = "0.11" }

# External dependencies
anyhow                = { version = "1.0" }
http                  = { version = "1.3" }
humantime             = { version = "2.2" }
opentelemetry         = { version = "0.30" }
opentelemetry-otlp    = { default-features = false, features = ["grpc-tonic", "tls-roots", "trace"], version = "0.30" }
opentelemetry_sdk     = { features = ["rt-tokio", "testing"], version = "0.30" }
rand                  = { version = "0.9" }
thiserror             = { default-features = false, version = "2.0" }
tokio                 = { features = ["rt-multi-thread"], version = "1.46" }
tokio-stream          = { version = "0.1" }
tonic                 = { version = "0.13" }
tower                 = { version = "0.5" }
tower-http            = { features = ["cors", "trace"], version = "0.6" }
tracing               = { version = "0.1" }
tracing-opentelemetry = { version = "0.31" }
tracing-subscriber    = { features = ["env-filter", "fmt", "json"], version = "0.3" }
url                   = { features = ["serde"], version = "2.5" }

# Lints are set to warn for development, which are promoted to errors in CI.
[workspace.lints.clippy]
# Pedantic lints are set to a lower priority which allows lints in the group to be selectively enabled.
pedantic = { level = "warn", priority = -1 }

cast_possible_truncation    = "allow" # Overly many instances especially regarding indices.
ignored_unit_patterns       = "allow" # Stylistic choice.
large_types_passed_by_value = "allow" # Triggered by BlockHeader being Copy + 334 bytes.
missing_errors_doc          = "allow" # TODO: fixup and enable this.
missing_panics_doc          = "allow" # TODO: fixup and enable this.
module_name_repetitions     = "allow" # Many triggers, and is a stylistic choice.
must_use_candidate          = "allow" # This marks many fn's which isn't helpful.
should_panic_without_expect = "allow" # We don't care about the specific panic message.
# End of pedantic lints.<|MERGE_RESOLUTION|>--- conflicted
+++ resolved
@@ -19,13 +19,8 @@
 opt-level = 2
 
 [workspace.dependencies]
-<<<<<<< HEAD
-miden-faucet-lib = { path = "crates/faucet" }
-miden-faucet-pow = { path = "crates/pow" }
-=======
 miden-faucet-lib       = { path = "crates/faucet", version = "0.12" }
 miden-pow-rate-limiter = { path = "crates/pow", version = "0.12" }
->>>>>>> a40c02b3
 
 # Miden dependencies.
 miden-client = { version = "0.11" }
