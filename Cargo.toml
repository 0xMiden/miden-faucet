--- conflicted
+++ resolved
@@ -12,11 +12,7 @@
 readme       = "README.md"
 repository   = "https://github.com/0xMiden/miden-faucet"
 rust-version = "1.90"
-<<<<<<< HEAD
-version      = "0.12.1"
-=======
 version      = "0.13.0"
->>>>>>> e5ae9e16
 
 # Optimize the cryptography for faster tests involving account creation.
 [profile.test.package.miden-crypto]
