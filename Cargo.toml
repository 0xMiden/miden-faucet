[workspace]
members = ["bin/faucet", "crates/faucet"]

resolver = "2"

[workspace.package]
authors      = ["Miden contributors"]
edition      = "2024"
exclude      = [".github/"]
homepage     = "https://miden.xyz"
license      = "MIT"
readme       = "README.md"
repository   = "https://github.com/0xMiden/miden-faucet"
rust-version = "1.89"
version      = "0.12.0"

# Optimize the cryptography for faster tests involving account creation.
[profile.test.package.miden-crypto]
opt-level = 2

[workspace.dependencies]
miden-faucet-lib       = { path = "crates/faucet", version = "0.12" }
miden-pow-rate-limiter = { path = "crates/pow", version = "0.12" }

# Miden dependencies.
<<<<<<< HEAD
miden-client = { branch = "tomasarrachea-settings-table", git = "https://github.com/0xMiden/miden-client" }
=======
miden-client              = { branch = "next", git = "https://github.com/0xMiden/miden-client" }
miden-client-sqlite-store = { branch = "next", git = "https://github.com/0xMiden/miden-client" }
>>>>>>> f06aa093

# External dependencies
anyhow                = { version = "1.0" }
http                  = { version = "1.3" }
humantime             = { version = "2.2" }
opentelemetry         = { version = "0.30" }
opentelemetry-otlp    = { default-features = false, features = ["grpc-tonic", "tls-roots", "trace"], version = "0.30" }
opentelemetry_sdk     = { features = ["rt-tokio", "testing"], version = "0.30" }
rand                  = { version = "0.9" }
serde                 = { features = ["derive"], version = "1.0" }
serde_json            = { version = "1.0" }
sha2                  = { version = "0.10" }
thiserror             = { default-features = false, version = "2.0" }
tokio                 = { features = ["rt-multi-thread"], version = "1.46" }
tokio-stream          = { version = "0.1" }
tonic                 = { version = "0.13" }
tower                 = { version = "0.5" }
tower-http            = { features = ["cors", "trace"], version = "0.6" }
tracing               = { version = "0.1" }
tracing-opentelemetry = { version = "0.31" }
tracing-subscriber    = { features = ["env-filter", "fmt", "json"], version = "0.3" }
url                   = { features = ["serde"], version = "2.5" }

# Lints are set to warn for development, which are promoted to errors in CI.
[workspace.lints.clippy]
# Pedantic lints are set to a lower priority which allows lints in the group to be selectively enabled.
pedantic = { level = "warn", priority = -1 }

cast_possible_truncation    = "allow" # Overly many instances especially regarding indices.
ignored_unit_patterns       = "allow" # Stylistic choice.
large_types_passed_by_value = "allow" # Triggered by BlockHeader being Copy + 334 bytes.
missing_errors_doc          = "allow" # TODO: fixup and enable this.
missing_panics_doc          = "allow" # TODO: fixup and enable this.
module_name_repetitions     = "allow" # Many triggers, and is a stylistic choice.
must_use_candidate          = "allow" # This marks many fn's which isn't helpful.
should_panic_without_expect = "allow" # We don't care about the specific panic message.
# End of pedantic lints.<|MERGE_RESOLUTION|>--- conflicted
+++ resolved
@@ -23,12 +23,8 @@
 miden-pow-rate-limiter = { path = "crates/pow", version = "0.12" }
 
 # Miden dependencies.
-<<<<<<< HEAD
-miden-client = { branch = "tomasarrachea-settings-table", git = "https://github.com/0xMiden/miden-client" }
-=======
-miden-client              = { branch = "next", git = "https://github.com/0xMiden/miden-client" }
-miden-client-sqlite-store = { branch = "next", git = "https://github.com/0xMiden/miden-client" }
->>>>>>> f06aa093
+miden-client              = { branch = "tomasarrachea-settings-table", git = "https://github.com/0xMiden/miden-client" }
+miden-client-sqlite-store = { branch = "tomasarrachea-settings-table", git = "https://github.com/0xMiden/miden-client" }
 
 # External dependencies
 anyhow                = { version = "1.0" }
