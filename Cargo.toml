--- conflicted
+++ resolved
@@ -1,9 +1,5 @@
 [workspace]
-<<<<<<< HEAD
-members = ["bin/faucet", "crates/client"]
-=======
 members = ["bin/faucet", "crates/faucet"]
->>>>>>> 83882d76
 
 resolver = "2"
 
@@ -23,11 +19,7 @@
 opt-level = 2
 
 [workspace.dependencies]
-<<<<<<< HEAD
-miden-faucet-lib = { path = "crates/client" }
-=======
 miden-faucet-lib = { path = "crates/faucet" }
->>>>>>> 83882d76
 
 # miden-client dependencies.
 miden-client = { branch = "next", git = "https://github.com/0xMiden/miden-client" }
